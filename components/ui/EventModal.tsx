--- conflicted
+++ resolved
@@ -383,11 +383,7 @@
   stage: string;
   type: string;
   recurrence: string;
-<<<<<<< HEAD
   recurrence_days: string[];
-=======
-  recurrence_days: number[];
->>>>>>> 404fe90c
   window_id: string;
   window_position: HabitWindowPositionOption;
 }
@@ -1497,11 +1493,7 @@
         habit_type?: string;
         type?: string;
         recurrence?: string;
-<<<<<<< HEAD
         recurrence_days?: string[] | null;
-=======
-        recurrence_days?: number[] | null;
->>>>>>> 404fe90c
         duration_min?: number;
         duration_minutes?: number;
         monument_id?: string;
@@ -1573,17 +1565,12 @@
             : null;
 
         insertData.recurrence =
-<<<<<<< HEAD
           formData.recurrence === "none" ? null : formData.recurrence;
         insertData.recurrence_days =
           formData.recurrence === "every x days" &&
           formData.recurrence_days.length > 0
             ? formData.recurrence_days
             : null;
-=======
-          normalizedRecurrence === "none" ? null : formData.recurrence;
-        insertData.recurrence_days = recurrenceDaysValue;
->>>>>>> 404fe90c
         insertData.window_id =
           formData.window_id === "none" ? null : formData.window_id;
         insertData.window_position =
