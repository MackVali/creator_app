--- conflicted
+++ resolved
@@ -1090,18 +1090,12 @@
     if (durationMs <= 0) continue
 
     const resolvedEnergy = (habit.energy ?? habit.window?.energy ?? 'NO').toUpperCase()
-<<<<<<< HEAD
     const locationContextId =
       typeof habit.locationContextId === 'string' && habit.locationContextId.trim().length > 0
         ? habit.locationContextId.trim()
         : null
     const locationContext = habit.locationContext
       ? String(habit.locationContext).toUpperCase().trim()
-=======
-    const locationContextSource = habit.locationContextValue ?? habit.window?.locationContextValue ?? null
-    const locationContext = locationContextSource
-      ? String(locationContextSource).toUpperCase().trim()
->>>>>>> 193f3793
       : null
     const rawDaylight = habit.daylightPreference
       ? String(habit.daylightPreference).toUpperCase().trim()
@@ -1129,7 +1123,6 @@
       : 'FRONT'
     const anchorPreference = anchorRaw === 'BACK' ? 'BACK' : 'FRONT'
 
-<<<<<<< HEAD
     const compatibleWindows = await fetchCompatibleWindowsForItem(
       client,
       day,
@@ -1146,65 +1139,6 @@
         ignoreAvailability: isSyncHabit,
         anchor: anchorPreference,
         restMode,
-=======
-    const attemptKeys = new Set<string>()
-    const attemptQueue: Array<{
-      location: string | null
-      daylight: DaylightConstraint | null
-    }> = []
-    const enqueueAttempt = (
-      location: string | null,
-      daylight: DaylightConstraint | null,
-    ) => {
-      const key = `${location ?? 'null'}|${daylight?.preference ?? 'null'}`
-      if (attemptKeys.has(key)) return
-      attemptKeys.add(key)
-      attemptQueue.push({ location, daylight })
-    }
-
-    enqueueAttempt(locationContext, daylightConstraint)
-    if (locationContext) {
-      enqueueAttempt(null, daylightConstraint)
-    }
-    if (daylightConstraint) {
-      enqueueAttempt(locationContext, null)
-      enqueueAttempt(null, null)
-    }
-
-    let compatibleWindows: Array<{
-      id: string
-      key: string
-      startLocal: Date
-      endLocal: Date
-      availableStartLocal: Date
-    }> = []
-
-    for (const attempt of attemptQueue) {
-      const clonedAvailability = cloneAvailabilityMap(availability)
-      const windowsForAttempt = await fetchCompatibleWindowsForItem(
-        client,
-        day,
-        { energy: resolvedEnergy, duration_min: durationMin },
-        zone,
-        {
-          availability: clonedAvailability,
-          cache: windowCache,
-          now: offset === 0 ? baseDate : undefined,
-          locationContextValue: attempt.location,
-          daylight: attempt.daylight,
-          ignoreAvailability: isSyncHabit,
-          anchor: anchorPreference,
-          restMode,
-          userId,
-          preloadedWindows: windows,
-        }
-      )
-
-      if (windowsForAttempt.length > 0) {
-        adoptAvailabilityMap(availability, clonedAvailability)
-        compatibleWindows = windowsForAttempt
-        break
->>>>>>> 193f3793
       }
     }
 
@@ -1223,15 +1157,7 @@
     const startLimit = target.availableStartLocal.getTime()
     const endLimit = target.endLocal.getTime()
     const windowStartMs = target.startLocal.getTime()
-<<<<<<< HEAD
     const startMs = windowStartMs
-=======
-    const startMs = Number.isFinite(startLimit)
-      ? startLimit
-      : Number.isFinite(windowStartMs)
-        ? windowStartMs
-        : defaultDueMs
->>>>>>> 193f3793
     let constraintLowerBound = startMs
     const dueStart = dueInfoByHabitId.get(habit.id)?.dueStart ?? null
     const dueStartMs = dueStart ? dueStart.getTime() : null
@@ -1570,12 +1496,8 @@
     now?: Date
     availability?: Map<string, WindowAvailabilityBounds>
     cache?: Map<string, WindowLite[]>
-<<<<<<< HEAD
     locationContextId?: string | null
     locationContext?: string | null
-=======
-    locationContextValue?: string | null
->>>>>>> 193f3793
     daylight?: DaylightConstraint | null
     matchEnergyLevel?: boolean
     ignoreAvailability?: boolean
@@ -1604,17 +1526,12 @@
   const durationMs = Math.max(0, item.duration_min) * 60000
   const availability = options?.ignoreAvailability ? undefined : options?.availability
 
-<<<<<<< HEAD
   const desiredLocationId =
     typeof options?.locationContextId === 'string' && options.locationContextId.trim().length > 0
       ? options.locationContextId.trim()
       : null
   const desiredLocationValue = options?.locationContext
     ? String(options.locationContext).toUpperCase().trim()
-=======
-  const desiredLocation = options?.locationContextValue
-    ? String(options.locationContextValue).toUpperCase().trim()
->>>>>>> 193f3793
     : null
   const daylight = options?.daylight ?? null
   const anchorPreference = options?.anchor === 'BACK' ? 'BACK' : 'FRONT'
@@ -1649,16 +1566,11 @@
       continue
     }
 
-<<<<<<< HEAD
     const windowLocationId = win.location_context_id && win.location_context_id.length > 0
       ? win.location_context_id
       : null
     const windowLocationValue = win.location_context
       ? String(win.location_context).toUpperCase().trim()
-=======
-    const windowLocationRaw = win.location_context_value
-      ? String(win.location_context_value).toUpperCase().trim()
->>>>>>> 193f3793
       : null
 
     if (desiredLocationId || windowLocationId) {
