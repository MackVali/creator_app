--- conflicted
+++ resolved
@@ -855,12 +855,9 @@
         locationContext,
         daylight: daylightConstraint,
         matchEnergyLevel: true,
-<<<<<<< HEAD
         energyOverride: energyOverrideFn,
-=======
         ignoreAvailability: isSyncHabit,
         anchor: anchorPreference,
->>>>>>> 63abb52c
       }
     )
 
@@ -1079,12 +1076,9 @@
     locationContext?: string | null
     daylight?: DaylightConstraint | null
     matchEnergyLevel?: boolean
-<<<<<<< HEAD
     energyOverride?: (energy: string | null | undefined) => string
-=======
     ignoreAvailability?: boolean
     anchor?: 'FRONT' | 'BACK'
->>>>>>> 63abb52c
   }
 ) {
   const cacheKey = dateCacheKey(date)
