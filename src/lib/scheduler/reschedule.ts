import type { SupabaseClient, PostgrestError } from '@supabase/supabase-js'
import { createClient as createServerClient } from '@/lib/supabase/server'
import type { Database } from '../../../types/supabase'
import {
  fetchBacklogNeedingSchedule,
  fetchInstancesForRange,
  type ScheduleInstance,
} from './instanceRepo'
import { buildProjectItems, DEFAULT_PROJECT_DURATION_MIN } from './projects'
import {
  fetchReadyTasks,
  fetchWindowsForDate,
  fetchProjectsMap,
  type WindowLite,
} from './repo'
import { placeItemInWindows } from './placement'
import { ENERGY } from './config'
import {
  fetchHabitsForSchedule,
  DEFAULT_HABIT_DURATION_MIN,
  type HabitScheduleItem,
} from './habits'
import { evaluateHabitDueOnDate, type HabitDueEvaluation } from './habitRecurrence'
import {
  addDaysInTimeZone,
  differenceInCalendarDaysInTimeZone,
  normalizeTimeZone,
  setTimeInTimeZone,
  startOfDayInTimeZone,
} from './timezone'
import { normalizeCoordinates, resolveSunlightBounds, type GeoCoordinates } from './sunlight'

type Client = SupabaseClient<Database>

const START_GRACE_MIN = 1
const BASE_LOOKAHEAD_DAYS = 28
const LOOKAHEAD_PER_ITEM_DAYS = 7
const MAX_LOOKAHEAD_DAYS = 365

const HABIT_TYPE_PRIORITY: Record<string, number> = {
  CHORE: 0,
  HABIT: 1,
  MEMO: 2,
  SYNC: 3,
}

function habitTypePriority(value?: string | null) {
  const normalized = (value ?? 'HABIT').toUpperCase()
  if (normalized === 'ASYNC') return HABIT_TYPE_PRIORITY.SYNC
  return HABIT_TYPE_PRIORITY[normalized] ?? Number.MAX_SAFE_INTEGER
}

type ScheduleFailure = {
  itemId: string
  reason: string
  detail?: unknown
}

type ProjectDraftPlacement = {
  type: 'PROJECT'
  instance: ScheduleInstance
  projectId: string
  decision: 'kept' | 'new' | 'rescheduled'
  scheduledDayOffset?: number
  availableStartLocal?: string | null
  windowStartLocal?: string | null
}

type HabitDraftPlacement = {
  type: 'HABIT'
  habit: {
    id: string
    name: string
    windowId: string | null
    windowLabel: string | null
    startUTC: string
    endUTC: string
    durationMin: number
    energyResolved: string | null
    clipped?: boolean
  }
  decision: 'kept' | 'new' | 'rescheduled'
  scheduledDayOffset?: number
  availableStartLocal?: string | null
  windowStartLocal?: string | null
}

type ScheduleDraftPlacement = ProjectDraftPlacement | HabitDraftPlacement

type ScheduleBacklogResult = {
  placed: ScheduleInstance[]
  failures: ScheduleFailure[]
  error?: PostgrestError | null
  timeline: ScheduleDraftPlacement[]
}

type WindowAvailabilityBounds = {
  front: Date
  back: Date
}

async function ensureClient(client?: Client): Promise<Client> {
  if (client) return client

  if (typeof window === 'undefined') {
    const supabase = await createServerClient()
    if (!supabase) {
      throw new Error('Supabase server client not available')
    }
    return supabase as Client
  }

  throw new Error('Supabase client not available')
}

export async function markMissedAndQueue(
  userId: string,
  now = new Date(),
  client?: Client
) {
  const supabase = await ensureClient(client)
  const cutoff = new Date(now.getTime() - START_GRACE_MIN * 60000).toISOString()
  return await supabase
    .from('schedule_instances')
    .update({ status: 'missed' })
    .eq('user_id', userId)
    .eq('status', 'scheduled')
    .lt('start_utc', cutoff)
}

export async function scheduleBacklog(
  userId: string,
  baseDate = new Date(),
  client?: Client,
  options?: { timeZone?: string | null; location?: GeoCoordinates | null }
): Promise<ScheduleBacklogResult> {
  const supabase = await ensureClient(client)
  const result: ScheduleBacklogResult = { placed: [], failures: [], timeline: [] }
  const timeZone = normalizeTimeZone(options?.timeZone)
  const location = normalizeCoordinates(options?.location ?? null)

  const missed = await fetchBacklogNeedingSchedule(userId, supabase)
  if (missed.error) {
    result.error = missed.error
    return result
  }

  const tasks = await fetchReadyTasks(supabase)
  const projectsMap = await fetchProjectsMap(supabase)
  const habits = await fetchHabitsForSchedule(supabase)
  const projectItems = buildProjectItems(Object.values(projectsMap), tasks)

  const projectItemMap: Record<string, (typeof projectItems)[number]> = {}
  for (const item of projectItems) projectItemMap[item.id] = item

  type QueueItem = {
    id: string
    sourceType: 'PROJECT'
    duration_min: number
    energy: string
    weight: number
    instanceId?: string | null
  }

  const queue: QueueItem[] = []
  const baseStart = startOfDayInTimeZone(baseDate, timeZone)
  const dayOffsetFor = (startUTC: string): number | undefined => {
    const start = new Date(startUTC)
    if (Number.isNaN(start.getTime())) return undefined
    const diff = differenceInCalendarDaysInTimeZone(baseStart, start, timeZone)
    return Number.isFinite(diff) ? diff : undefined
  }

  const seenMissedProjects = new Set<string>()

  for (const m of missed.data ?? []) {
    if (m.source_type !== 'PROJECT') continue
    if (seenMissedProjects.has(m.source_id)) {
      const dedupe = await supabase
        .from('schedule_instances')
        .update({ status: 'canceled' })
        .eq('id', m.id)
        .select('id, source_id')
        .single()
      if (dedupe.error) {
        result.failures.push({ itemId: m.source_id, reason: 'error', detail: dedupe.error })
      }
      continue
    }
    seenMissedProjects.add(m.source_id)
    const def = projectItemMap[m.source_id]
    if (!def) continue

    let duration = Number(def.duration_min ?? 0)
    if (!Number.isFinite(duration) || duration <= 0) {
      const fallback = Number(m.duration_min ?? 0)
      if (Number.isFinite(fallback) && fallback > 0) {
        duration = fallback
      } else {
        duration = DEFAULT_PROJECT_DURATION_MIN
      }
    }

    const resolvedEnergy =
      ('energy' in def && def.energy)
        ? String(def.energy)
        : m.energy_resolved
    const weight =
      typeof m.weight_snapshot === 'number'
        ? m.weight_snapshot
        : (def as { weight?: number }).weight ?? 0

    queue.push({
      id: def.id,
      sourceType: 'PROJECT',
      duration_min: duration,
      energy: (resolvedEnergy ?? 'NO').toUpperCase(),
      weight,
      instanceId: m.id,
    })
  }

  const reuseInstanceByProject = new Map<string, string>()

  const registerReuseInstance = (projectId: string, reuseId?: string | null) => {
    if (!reuseId) return
    if (reuseInstanceByProject.has(projectId)) return
    reuseInstanceByProject.set(projectId, reuseId)
  }

  const collectReuseIds = (source: Map<string, string[]>) => {
    for (const [projectId, ids] of source) {
      const reuseId = ids.find(Boolean)
      registerReuseInstance(projectId, reuseId)
    }
  }

  const collectPrimaryReuseIds = (source: Map<string, string>) => {
    for (const [projectId, reuseId] of source) {
      registerReuseInstance(projectId, reuseId)
    }
  }

  const queuedProjectIds = new Set(queue.map(item => item.id))

  const enqueue = (
    def:
      | {
          id: string
          duration_min: number
          energy: string | null | undefined
          weight: number
        }
      | null
  ) => {
    if (!def) return
    const duration = Number(def.duration_min ?? 0)
    if (!Number.isFinite(duration) || duration <= 0) return
    if (queuedProjectIds.has(def.id)) return
    const energy = (def.energy ?? 'NO').toString().toUpperCase()
    queue.push({
      id: def.id,
      sourceType: 'PROJECT',
      duration_min: duration,
      energy,
      weight: def.weight ?? 0,
    })
    queuedProjectIds.add(def.id)
  }

  for (const project of projectItems) {
    enqueue(project)
  }

  const finalQueueProjectIds = new Set(queuedProjectIds)
  const rangeEnd = addDaysInTimeZone(baseStart, 28, timeZone)
  const dedupe = await dedupeScheduledProjects(
    supabase,
    userId,
    baseStart,
    rangeEnd,
    finalQueueProjectIds
  )
  if (dedupe.error) {
    result.error = dedupe.error
    return result
  }
  if (dedupe.failures.length > 0) {
    result.failures.push(...dedupe.failures)
  }
  collectPrimaryReuseIds(dedupe.reusableByProject)
  collectReuseIds(dedupe.canceledByProject)
  const keptInstances = [...dedupe.keepers]

  for (const inst of keptInstances) {
    const projectId = inst.source_id ?? ''
    if (!projectId) continue
    result.timeline.push({
      type: 'PROJECT',
      instance: inst,
      projectId,
      decision: 'kept',
      scheduledDayOffset: dayOffsetFor(inst.start_utc) ?? undefined,
    })
  }

  for (const item of queue) {
    if (item.instanceId) continue
    const reuseId = reuseInstanceByProject.get(item.id)
    if (!reuseId) continue
    item.instanceId = reuseId
    reuseInstanceByProject.delete(item.id)
  }

  const ignoreProjectIds = new Set(finalQueueProjectIds)

  queue.sort((a, b) => {
    const energyDiff = energyIndex(b.energy) - energyIndex(a.energy)
    if (energyDiff !== 0) return energyDiff
    const weightDiff = b.weight - a.weight
    if (weightDiff !== 0) return weightDiff
    return a.id.localeCompare(b.id)
  })

  const windowAvailabilityByDay = new Map<
    number,
    Map<string, WindowAvailabilityBounds>
  >()
  const windowCache = new Map<string, WindowLite[]>()
  const habitPlacementsByOffset = new Map<number, HabitDraftPlacement[]>()

  const ensureHabitPlacementsForDay = async (
    offset: number,
    day: Date,
    availability: Map<string, WindowAvailabilityBounds>
  ) => {
    if (habitPlacementsByOffset.has(offset)) {
      return habitPlacementsByOffset.get(offset) ?? []
    }

    const placements = await scheduleHabitsForDay({
      habits,
      day,
      offset,
      timeZone,
      availability,
      baseDate,
      windowCache,
      client: supabase,
      sunlightLocation: location,
    })

    if (placements.length > 0) {
      result.timeline.push(...placements)
    }

    habitPlacementsByOffset.set(offset, placements)
    return placements
  }

  const lookaheadDays = Math.min(
    MAX_LOOKAHEAD_DAYS,
    BASE_LOOKAHEAD_DAYS + queue.length * LOOKAHEAD_PER_ITEM_DAYS,
  )

  if (habits.length > 0) {
    for (let offset = 0; offset < lookaheadDays; offset += 1) {
      let availability = windowAvailabilityByDay.get(offset)
      if (!availability) {
        availability = new Map<string, WindowAvailabilityBounds>()
        windowAvailabilityByDay.set(offset, availability)
      }
      const day = offset === 0 ? baseStart : addDaysInTimeZone(baseStart, offset, timeZone)
      await ensureHabitPlacementsForDay(offset, day, availability)
    }
  }

  for (const item of queue) {
    let scheduled = false
    for (let offset = 0; offset < lookaheadDays && !scheduled; offset += 1) {
      let windowAvailability = windowAvailabilityByDay.get(offset)
      if (!windowAvailability) {
        windowAvailability = new Map<string, WindowAvailabilityBounds>()
        windowAvailabilityByDay.set(offset, windowAvailability)
      }
      const day = addDaysInTimeZone(baseStart, offset, timeZone)
      await ensureHabitPlacementsForDay(offset, day, windowAvailability)
      const windows = await fetchCompatibleWindowsForItem(
        supabase,
        day,
        item,
        timeZone,
        {
          availability: windowAvailability,
          now: offset === 0 ? baseDate : undefined,
          cache: windowCache,
        }
      )
      if (windows.length === 0) continue

      const placed = await placeItemInWindows({
        userId,
        item,
        windows,
        date: day,
        client: supabase,
        reuseInstanceId: item.instanceId,
        ignoreProjectIds,
        notBefore: offset === 0 ? baseDate : undefined,
      })

      if (!('status' in placed)) {
        if (placed.error !== 'NO_FIT') {
          result.failures.push({ itemId: item.id, reason: 'error', detail: placed.error })
        }
        continue
      }

      if (placed.error) {
        result.failures.push({ itemId: item.id, reason: 'error', detail: placed.error })
        continue
      }

      if (placed.data) {
        result.placed.push(placed.data)
        const placementWindow = findPlacementWindow(
          windows,
          placed.data
        )
        if (placementWindow?.key) {
          const placementEnd = new Date(placed.data.end_utc)
          const existingBounds = windowAvailability.get(placementWindow.key)
          if (existingBounds) {
            const nextFront = Math.min(
              placementEnd.getTime(),
              existingBounds.back.getTime(),
            )
            existingBounds.front = new Date(nextFront)
            if (existingBounds.front.getTime() > existingBounds.back.getTime()) {
              existingBounds.back = new Date(existingBounds.front)
            }
          } else {
            const endLocal = placementWindow.endLocal ?? placementEnd
            windowAvailability.set(placementWindow.key, {
              front: placementEnd,
              back: new Date(endLocal),
            })
          }
        }
        const decision: ScheduleDraftPlacement['decision'] = item.instanceId
          ? 'rescheduled'
          : 'new'
        result.timeline.push({
          type: 'PROJECT',
          instance: placed.data,
          projectId: placed.data.source_id ?? item.id,
          decision,
          scheduledDayOffset: dayOffsetFor(placed.data.start_utc) ?? offset,
          availableStartLocal: placementWindow?.availableStartLocal
            ? placementWindow.availableStartLocal.toISOString()
            : undefined,
          windowStartLocal: placementWindow?.startLocal
            ? placementWindow.startLocal.toISOString()
            : undefined,
        })
        scheduled = true
      }
    }

    if (!scheduled) {
      result.failures.push({ itemId: item.id, reason: 'NO_WINDOW' })
    }
  }

  result.timeline.sort((a, b) => {
    const aTime = placementStartMs(a)
    const bTime = placementStartMs(b)
    if (!Number.isFinite(aTime) || !Number.isFinite(bTime)) return 0
    if (aTime === bTime) {
      return placementKey(a).localeCompare(placementKey(b))
    }
    return aTime - bTime
  })

  return result
}

type DedupeResult = {
  scheduled: Set<string>
  keepers: ScheduleInstance[]
  failures: ScheduleFailure[]
  error: PostgrestError | null
  canceledByProject: Map<string, string[]>
  reusableByProject: Map<string, string>
}

async function dedupeScheduledProjects(
  supabase: Client,
  userId: string,
  baseStart: Date,
  rangeEnd: Date,
  projectsToReset: Set<string>
): Promise<DedupeResult> {
  const response = await fetchInstancesForRange(
    userId,
    baseStart.toISOString(),
    rangeEnd.toISOString(),
    supabase
  )

  if (response.error) {
    return {
      scheduled: new Set<string>(),
      keepers: [],
      failures: [],
      error: response.error,
      canceledByProject: new Map(),
      reusableByProject: new Map(),
    }
  }

  const keepers = new Map<string, ScheduleInstance>()
  const reusableCandidates = new Map<string, ScheduleInstance>()
  const extras: ScheduleInstance[] = []

  for (const inst of response.data ?? []) {
    if (inst.source_type !== 'PROJECT') continue
    if (inst.status !== 'scheduled') continue

    const projectId = inst.source_id

    if (projectsToReset.has(projectId)) {
      const existing = reusableCandidates.get(projectId)
      if (!existing) {
        reusableCandidates.set(projectId, inst)
        continue
      }

      const existingStart = new Date(existing.start_utc).getTime()
      const instStart = new Date(inst.start_utc).getTime()

      if (instStart < existingStart) {
        extras.push(existing)
        reusableCandidates.set(projectId, inst)
      } else {
        extras.push(inst)
      }
      continue
    }

    const existing = keepers.get(projectId)
    if (!existing) {
      keepers.set(projectId, inst)
      continue
    }

    const existingStart = new Date(existing.start_utc).getTime()
    const instStart = new Date(inst.start_utc).getTime()

    if (instStart < existingStart) {
      extras.push(existing)
      keepers.set(projectId, inst)
    } else {
      extras.push(inst)
    }
  }

  const failures: ScheduleFailure[] = []

  const canceledByProject = new Map<string, string[]>()

  for (const extra of extras) {
    const cancel = await supabase
      .from('schedule_instances')
      .update({ status: 'canceled' })
      .eq('id', extra.id)
      .select('id')
      .single()

    if (cancel.error) {
      failures.push({
        itemId: extra.source_id,
        reason: 'error',
        detail: cancel.error,
      })
      continue
    }

    const id = cancel.data?.id ?? extra.id
    const existing = canceledByProject.get(extra.source_id) ?? []
    existing.push(id)
    canceledByProject.set(extra.source_id, existing)
  }

  const scheduled = new Set<string>()
  for (const key of keepers.keys()) {
    scheduled.add(key)
  }

  const reusableByProject = new Map<string, string>()
  for (const [projectId, inst] of reusableCandidates) {
    reusableByProject.set(projectId, inst.id)
  }

  return {
    scheduled,
    keepers: Array.from(keepers.values()),
    failures,
    error: null,
    canceledByProject,
    reusableByProject,
  }
}

async function scheduleHabitsForDay(params: {
  habits: HabitScheduleItem[]
  day: Date
  offset: number
  timeZone: string
  availability: Map<string, WindowAvailabilityBounds>
  baseDate: Date
  windowCache: Map<string, WindowLite[]>
  client: Client
  sunlightLocation?: GeoCoordinates | null
}): Promise<HabitDraftPlacement[]> {
  const {
    habits,
    day,
    offset,
    timeZone,
    availability,
    baseDate,
    windowCache,
    client,
    sunlightLocation,
  } = params
  if (!habits.length) return []

  const cacheKey = dateCacheKey(day)
  let windows = windowCache.get(cacheKey)
  if (!windows) {
    windows = await fetchWindowsForDate(day, client, timeZone)
    windowCache.set(cacheKey, windows)
  }

  if (!windows || windows.length === 0) return []

  const windowsById = new Map<string, WindowLite>()
  for (const win of windows) {
    windowsById.set(win.id, win)
  }

  const dueInfoByHabitId = new Map<string, HabitDueEvaluation>()
  const dueHabits: HabitScheduleItem[] = []
  const zone = timeZone || 'UTC'
  const sunlightToday = resolveSunlightBounds(day, zone, sunlightLocation)
  const previousDay = addDaysInTimeZone(day, -1, zone)
  const nextDay = addDaysInTimeZone(day, 1, zone)
  const sunlightPrevious = resolveSunlightBounds(previousDay, zone, sunlightLocation)
  const sunlightNext = resolveSunlightBounds(nextDay, zone, sunlightLocation)
  const dayStart = startOfDayInTimeZone(day, zone)
  const defaultDueMs = dayStart.getTime()
  const baseNowMs = offset === 0 ? baseDate.getTime() : null
  const placements: HabitDraftPlacement[] = []
  const anchorStartsByWindowKey = new Map<string, number[]>()

  for (const habit of habits) {
    const windowDays = habit.window?.days ?? null
    const dueInfo = evaluateHabitDueOnDate({
      habit,
      date: day,
      timeZone: zone,
      windowDays,
    })
    if (!dueInfo.isDue) continue
    dueInfoByHabitId.set(habit.id, dueInfo)
    dueHabits.push(habit)
  }

  if (dueHabits.length === 0) return []

  const sortedHabits = dueHabits.sort((a, b) => {
    const dueA = dueInfoByHabitId.get(a.id)
    const dueB = dueInfoByHabitId.get(b.id)
    const dueDiff = (dueA?.dueStart?.getTime() ?? defaultDueMs) - (dueB?.dueStart?.getTime() ?? defaultDueMs)
    if (dueDiff !== 0) return dueDiff
    const typeDiff = habitTypePriority(a.habitType) - habitTypePriority(b.habitType)
    if (typeDiff !== 0) return typeDiff
    const aTime = a.createdAt ? new Date(a.createdAt).getTime() : 0
    const bTime = b.createdAt ? new Date(b.createdAt).getTime() : 0
    if (aTime !== bTime) return aTime - bTime
    return a.name.localeCompare(b.name)
  })

  for (const habit of sortedHabits) {
    const rawDuration = Number(habit.durationMinutes ?? 0)
    const durationMin =
      Number.isFinite(rawDuration) && rawDuration > 0
        ? rawDuration
        : DEFAULT_HABIT_DURATION_MIN
    const durationMs = durationMin * 60000
    if (durationMs <= 0) continue

    const resolvedEnergy = (habit.energy ?? habit.window?.energy ?? 'NO').toUpperCase()
    const locationContext = habit.locationContext
      ? String(habit.locationContext).toUpperCase().trim()
      : null
    const rawDaylight = habit.daylightPreference
      ? String(habit.daylightPreference).toUpperCase().trim()
      : 'ALL_DAY'
    const daylightPreference =
      rawDaylight === 'DAY' || rawDaylight === 'NIGHT' ? rawDaylight : 'ALL_DAY'
    const daylightConstraint =
      daylightPreference === 'ALL_DAY'
        ? null
        : {
            preference: daylightPreference as 'DAY' | 'NIGHT',
            sunrise: sunlightToday.sunrise ?? null,
            sunset: sunlightToday.sunset ?? null,
            dawn: sunlightToday.dawn ?? null,
            dusk: sunlightToday.dusk ?? null,
            previousDusk:
              sunlightPrevious.dusk ?? sunlightPrevious.sunset ?? null,
            nextDawn: sunlightNext.dawn ?? sunlightNext.sunrise ?? null,
          }
<<<<<<< HEAD
    const normalizedType = (habit.habitType ?? 'HABIT').toUpperCase()
    const isSyncHabit = normalizedType === 'SYNC' || normalizedType === 'ASYNC'
=======
    const anchorRaw = habit.windowEdgePreference
      ? String(habit.windowEdgePreference).toUpperCase().trim()
      : 'FRONT'
    const anchorPreference = anchorRaw === 'BACK' ? 'BACK' : 'FRONT'
>>>>>>> bd457796

    const compatibleWindows = await fetchCompatibleWindowsForItem(
      client,
      day,
      { energy: resolvedEnergy, duration_min: durationMin },
      zone,
      {
        availability,
        cache: windowCache,
        now: offset === 0 ? baseDate : undefined,
        locationContext,
        daylight: daylightConstraint,
        matchEnergyLevel: true,
<<<<<<< HEAD
        ignoreAvailability: isSyncHabit,
=======
        anchor: anchorPreference,
>>>>>>> bd457796
      }
    )

    if (compatibleWindows.length === 0) {
      continue
    }

    const target = compatibleWindows[0]
    const window = windowsById.get(target.id)
    if (!window) {
      continue
    }

    const bounds = availability.get(target.key)
    const startLimit = target.availableStartLocal.getTime()
    const endLimit = target.endLocal.getTime()
<<<<<<< HEAD
    const windowStartMs = target.startLocal.getTime()
    let constraintLowerBound = startMs
    const dueStart = dueInfoByHabitId.get(habit.id)?.dueStart ?? null
    const dueStartMs = dueStart ? dueStart.getTime() : null
    if (typeof dueStartMs === 'number' && Number.isFinite(dueStartMs)) {
      constraintLowerBound = Math.max(constraintLowerBound, dueStartMs)
    }
    if (
      typeof baseNowMs === 'number' &&
      baseNowMs > constraintLowerBound &&
      baseNowMs < endLimit
    ) {
      constraintLowerBound = baseNowMs
    }
    let startCandidate = constraintLowerBound
    if (isSyncHabit) {
      const anchors = anchorStartsByWindowKey.get(target.key) ?? null
      const safeWindowStart = Number.isFinite(windowStartMs) ? windowStartMs : startMs
      const fallbackStart = Math.max(safeWindowStart, startMs)
      let anchorStartMs: number | null = null

      if (anchors && anchors.length > 0) {
        anchorStartMs = anchors.find(value => value >= constraintLowerBound && value < endLimit) ?? null
        if (anchorStartMs === null) {
          anchorStartMs = anchors.find(value => value >= startMs && value < endLimit) ?? null
        }
        if (anchorStartMs === null) {
          anchorStartMs = anchors[0]
        }
      }

      if (typeof anchorStartMs === 'number' && Number.isFinite(anchorStartMs)) {
        startCandidate = Math.max(anchorStartMs, constraintLowerBound)
      } else {
        startCandidate = Math.max(fallbackStart, constraintLowerBound)
      }
    }
    if (startCandidate >= endLimit) {
      if (!isSyncHabit) {
        availability.set(target.key, new Date(endLimit))
=======
    let startCandidate = startLimit
    if (typeof baseNowMs === 'number' && baseNowMs > startCandidate && baseNowMs < endLimit) {
      if (anchorPreference === 'BACK') {
        const latestStart = endLimit - durationMs
        const desiredStart = Math.min(latestStart, baseNowMs)
        startCandidate = Math.max(startLimit, desiredStart)
      } else {
        startCandidate = baseNowMs
      }
    }

    const latestStartAllowed = endLimit - durationMs
    if (startCandidate > latestStartAllowed) {
      if (bounds) {
        if (anchorPreference === 'BACK') {
          const clamped = Math.max(bounds.front.getTime(), latestStartAllowed)
          bounds.back = new Date(clamped)
          if (bounds.back.getTime() < bounds.front.getTime()) {
            bounds.front = new Date(bounds.back)
          }
        } else {
          bounds.front = new Date(endLimit)
          if (bounds.back.getTime() < bounds.front.getTime()) {
            bounds.back = new Date(bounds.front)
          }
        }
>>>>>>> bd457796
      }
      continue
    }

    let endCandidate = startCandidate + durationMs
    let clipped = false
    if (endCandidate > endLimit) {
      endCandidate = endLimit
      clipped = true
    }
    if (endCandidate <= startCandidate) {
<<<<<<< HEAD
      if (!isSyncHabit) {
        availability.set(target.key, new Date(endCandidate))
=======
      if (bounds) {
        if (anchorPreference === 'BACK') {
          bounds.back = new Date(Math.max(bounds.front.getTime(), startCandidate))
          if (bounds.back.getTime() < bounds.front.getTime()) {
            bounds.front = new Date(bounds.back)
          }
        } else {
          bounds.front = new Date(endCandidate)
          if (bounds.back.getTime() < bounds.front.getTime()) {
            bounds.back = new Date(bounds.front)
          }
        }
>>>>>>> bd457796
      }
      continue
    }

    const startDate = new Date(startCandidate)
    const endDate = new Date(endCandidate)
<<<<<<< HEAD
    if (!isSyncHabit) {
      availability.set(target.key, endDate)
    }
    addAnchorStart(anchorStartsByWindowKey, target.key, startCandidate)
=======
    if (bounds) {
      if (anchorPreference === 'BACK') {
        bounds.back = new Date(startDate)
        if (bounds.front.getTime() > bounds.back.getTime()) {
          bounds.front = new Date(bounds.back)
        }
      } else {
        bounds.front = new Date(endDate)
        if (bounds.back.getTime() < bounds.front.getTime()) {
          bounds.back = new Date(bounds.front)
        }
      }
    }
>>>>>>> bd457796

    const durationMinutes = Math.max(1, Math.round((endCandidate - startCandidate) / 60000))
    const windowLabel = window.label ?? null
    const windowStartLocal = resolveWindowStart(window, day, zone)

    placements.push({
      type: 'HABIT',
      habit: {
        id: habit.id,
        name: habit.name,
        windowId: window.id,
        windowLabel,
        startUTC: startDate.toISOString(),
        endUTC: endDate.toISOString(),
        durationMin: durationMinutes,
        energyResolved: window.energy ? String(window.energy).toUpperCase() : resolvedEnergy,
        clipped,
      },
      decision: 'kept',
      scheduledDayOffset: offset,
      availableStartLocal: startDate.toISOString(),
      windowStartLocal: windowStartLocal.toISOString(),
    })
  }

  placements.sort((a, b) => {
    const aTime = new Date(a.habit.startUTC).getTime()
    const bTime = new Date(b.habit.startUTC).getTime()
    return aTime - bTime
  })

  return placements
}

function placementStartMs(entry: ScheduleDraftPlacement) {
  if (entry.type === 'PROJECT') {
    return new Date(entry.instance.start_utc).getTime()
  }
  return new Date(entry.habit.startUTC).getTime()
}

function placementKey(entry: ScheduleDraftPlacement) {
  if (entry.type === 'PROJECT') {
    const id = entry.projectId || entry.instance.id
    return `PROJECT:${id}`
  }
  return `HABIT:${entry.habit.id}`
}

function addAnchorStart(map: Map<string, number[]>, key: string, startMs: number) {
  if (!Number.isFinite(startMs)) return
  const existing = map.get(key)
  if (!existing) {
    map.set(key, [startMs])
    return
  }
  if (existing.includes(startMs)) {
    return
  }
  let insertIndex = 0
  while (insertIndex < existing.length && existing[insertIndex] < startMs) {
    insertIndex += 1
  }
  existing.splice(insertIndex, 0, startMs)
}

type DaylightConstraint = {
  preference: 'DAY' | 'NIGHT'
  sunrise: Date | null
  sunset: Date | null
  dawn: Date | null
  dusk: Date | null
  previousDusk: Date | null
  nextDawn: Date | null
}

async function fetchCompatibleWindowsForItem(
  supabase: Client,
  date: Date,
  item: { energy: string; duration_min: number },
  timeZone: string,
  options?: {
    now?: Date
    availability?: Map<string, WindowAvailabilityBounds>
    cache?: Map<string, WindowLite[]>
    locationContext?: string | null
    daylight?: DaylightConstraint | null
    matchEnergyLevel?: boolean
<<<<<<< HEAD
    ignoreAvailability?: boolean
=======
    anchor?: 'FRONT' | 'BACK'
>>>>>>> bd457796
  }
) {
  const cacheKey = dateCacheKey(date)
  const cache = options?.cache
  let windows: WindowLite[]
  if (cache?.has(cacheKey)) {
    windows = cache.get(cacheKey) ?? []
  } else {
    windows = await fetchWindowsForDate(date, supabase, timeZone)
    cache?.set(cacheKey, windows)
  }
  const itemIdx = energyIndex(item.energy)
  const now = options?.now ? new Date(options.now) : null
  const nowMs = now?.getTime()
  const durationMs = Math.max(0, item.duration_min) * 60000
  const availability = options?.ignoreAvailability ? undefined : options?.availability
  const shouldTrackAvailability = !options?.ignoreAvailability && Boolean(options?.availability)

  const desiredLocation = options?.locationContext
    ? String(options.locationContext).toUpperCase().trim()
    : null
  const daylight = options?.daylight ?? null
  const anchorPreference = options?.anchor === 'BACK' ? 'BACK' : 'FRONT'

  const compatible = [] as Array<{
    id: string
    key: string
    startLocal: Date
    endLocal: Date
    availableStartLocal: Date
    energyIdx: number
  }>

  for (const win of windows) {
    const energyRaw = win.energy ? String(win.energy).toUpperCase().trim() : ''
    const hasEnergyLabel = energyRaw.length > 0
    const energyLabel = hasEnergyLabel ? energyRaw : null
    const energyIdx = hasEnergyLabel
      ? energyIndex(energyLabel, { fallback: ENERGY.LIST.length })
      : ENERGY.LIST.length
    if (hasEnergyLabel && energyIdx >= ENERGY.LIST.length) continue
    const requireExactEnergy = options?.matchEnergyLevel ?? false
    if (requireExactEnergy) {
      if (!hasEnergyLabel) continue
      if (energyIdx !== itemIdx) continue
    } else if (energyIdx < itemIdx) {
      continue
    }

    const windowLocationRaw = win.location_context
      ? String(win.location_context).toUpperCase().trim()
      : null
    if (desiredLocation) {
      if (!windowLocationRaw) continue
      if (windowLocationRaw !== desiredLocation) continue
    }

    const startLocal = resolveWindowStart(win, date, timeZone)
    const endLocal = resolveWindowEnd(win, date, timeZone)
    const key = windowKey(win.id, startLocal)
    const startMs = startLocal.getTime()
    const endMs = endLocal.getTime()

    if (typeof nowMs === 'number' && endMs <= nowMs) continue

    let frontBoundMs = typeof nowMs === 'number' ? Math.max(startMs, nowMs) : startMs
    let backBoundMs = endMs

    if (daylight) {
      if (daylight.preference === 'DAY') {
        const sunriseMs = daylight.sunrise?.getTime()
        const sunsetMs = daylight.sunset?.getTime()
        if (typeof sunriseMs === 'number') {
          frontBoundMs = Math.max(frontBoundMs, sunriseMs)
        }
        if (typeof sunsetMs === 'number') {
          backBoundMs = Math.min(backBoundMs, sunsetMs)
        }
      } else if (daylight.preference === 'NIGHT') {
        const sunriseMs = daylight.sunrise?.getTime() ?? null
        const duskMs = daylight.dusk?.getTime() ?? daylight.sunset?.getTime() ?? null
        const previousDuskMs =
          daylight.previousDusk?.getTime() ?? duskMs ?? null
        const nextDawnMs = daylight.nextDawn?.getTime() ?? sunriseMs ?? null
        const isEarlyMorning =
          typeof sunriseMs === 'number' ? startMs < sunriseMs : false

        if (isEarlyMorning) {
          if (typeof previousDuskMs === 'number') {
            frontBoundMs = Math.max(frontBoundMs, previousDuskMs)
          }
          if (typeof sunriseMs === 'number') {
            backBoundMs = Math.min(backBoundMs, sunriseMs)
          }
        } else {
          if (typeof duskMs === 'number') {
            frontBoundMs = Math.max(frontBoundMs, duskMs)
          }
          if (typeof nextDawnMs === 'number') {
            backBoundMs = Math.min(backBoundMs, nextDawnMs)
          }
        }
      }
    }

    if (frontBoundMs >= backBoundMs) continue

    const existingBounds = availability?.get(key) ?? null
    if (existingBounds) {
      const nextFront = Math.max(frontBoundMs, existingBounds.front.getTime())
      const nextBack = Math.min(backBoundMs, existingBounds.back.getTime())
      if (nextFront >= nextBack) {
        existingBounds.front = new Date(nextBack)
        existingBounds.back = new Date(nextBack)
        continue
      }
      existingBounds.front = new Date(nextFront)
      existingBounds.back = new Date(nextBack)
      frontBoundMs = existingBounds.front.getTime()
      backBoundMs = existingBounds.back.getTime()
    } else if (availability) {
      availability.set(key, {
        front: new Date(frontBoundMs),
        back: new Date(backBoundMs),
      })
    }

    if (frontBoundMs >= backBoundMs) continue

<<<<<<< HEAD
    const availableStartLocal = new Date(availableStartMs)
    const endLimitLocal = new Date(endLimitMs)
    if (shouldTrackAvailability && availability) {
      const existing = availability.get(key)
      if (!existing || existing.getTime() !== availableStartMs) {
        availability.set(key, availableStartLocal)
=======
    let candidateStartMs: number
    if (anchorPreference === 'BACK') {
      candidateStartMs = backBoundMs - durationMs
      if (candidateStartMs < startMs) {
        candidateStartMs = startMs
>>>>>>> bd457796
      }
    } else {
      candidateStartMs = frontBoundMs
    }

    if (candidateStartMs < frontBoundMs) {
      candidateStartMs = frontBoundMs
    }

    const candidateEndMs = candidateStartMs + durationMs
    if (candidateEndMs > backBoundMs) continue

    const availableStartLocal = new Date(candidateStartMs)
    const endLimitLocal = new Date(backBoundMs)

    compatible.push({
      id: win.id,
      key,
      startLocal,
      endLocal: endLimitLocal,
      availableStartLocal,
      energyIdx,
    })
  }

  compatible.sort((a, b) => {
    const startDiff = a.availableStartLocal.getTime() - b.availableStartLocal.getTime()
    if (startDiff !== 0) return startDiff
    const energyDiff = a.energyIdx - b.energyIdx
    if (energyDiff !== 0) return energyDiff
    const rawStartDiff = a.startLocal.getTime() - b.startLocal.getTime()
    if (rawStartDiff !== 0) return rawStartDiff
    return a.id.localeCompare(b.id)
  })

  return compatible.map(win => ({
    id: win.id,
    key: win.key,
    startLocal: win.startLocal,
    endLocal: win.endLocal,
    availableStartLocal: win.availableStartLocal,
  }))
}

function findPlacementWindow(
  windows: Array<{
    id: string
    startLocal: Date
    endLocal: Date
    key?: string
  }>,
  placement: ScheduleInstance
) {
  if (!placement.window_id) return null
  const start = new Date(placement.start_utc)
  const match = windows.find(win =>
    win.id === placement.window_id && isWithinWindow(start, win)
  )
  if (match) return match
  return windows.find(win => win.id === placement.window_id) ?? null
}

function isWithinWindow(
  start: Date,
  win: { startLocal: Date; endLocal: Date }
) {
  return start >= win.startLocal && start < win.endLocal
}

function windowKey(windowId: string, startLocal: Date) {
  return `${windowId}:${startLocal.toISOString()}`
}

function dateCacheKey(date: Date) {
  return date.toISOString()
}

function energyIndex(level?: string | null, options?: { fallback?: number }) {
  const fallback = options?.fallback ?? -1
  if (!level) return fallback
  const up = level.toUpperCase()
  const index = ENERGY.LIST.indexOf(up as (typeof ENERGY.LIST)[number])
  return index === -1 ? fallback : index
}

function resolveWindowStart(win: WindowLite, date: Date, timeZone: string) {
  const [hour = 0, minute = 0] = win.start_local.split(':').map(Number)
  const baseDay = win.fromPrevDay
    ? addDaysInTimeZone(date, -1, timeZone)
    : date
  return setTimeInTimeZone(baseDay, timeZone, hour, minute)
}

function resolveWindowEnd(win: WindowLite, date: Date, timeZone: string) {
  const [hour = 0, minute = 0] = win.end_local.split(':').map(Number)
  let end = setTimeInTimeZone(date, timeZone, hour, minute)
  const start = resolveWindowStart(win, date, timeZone)
  if (end <= start) {
    const nextDay = addDaysInTimeZone(date, 1, timeZone)
    end = setTimeInTimeZone(nextDay, timeZone, hour, minute)
  }
  return end
}<|MERGE_RESOLUTION|>--- conflicted
+++ resolved
@@ -723,15 +723,12 @@
               sunlightPrevious.dusk ?? sunlightPrevious.sunset ?? null,
             nextDawn: sunlightNext.dawn ?? sunlightNext.sunrise ?? null,
           }
-<<<<<<< HEAD
     const normalizedType = (habit.habitType ?? 'HABIT').toUpperCase()
     const isSyncHabit = normalizedType === 'SYNC' || normalizedType === 'ASYNC'
-=======
     const anchorRaw = habit.windowEdgePreference
       ? String(habit.windowEdgePreference).toUpperCase().trim()
       : 'FRONT'
     const anchorPreference = anchorRaw === 'BACK' ? 'BACK' : 'FRONT'
->>>>>>> bd457796
 
     const compatibleWindows = await fetchCompatibleWindowsForItem(
       client,
@@ -745,11 +742,8 @@
         locationContext,
         daylight: daylightConstraint,
         matchEnergyLevel: true,
-<<<<<<< HEAD
         ignoreAvailability: isSyncHabit,
-=======
         anchor: anchorPreference,
->>>>>>> bd457796
       }
     )
 
@@ -766,7 +760,6 @@
     const bounds = availability.get(target.key)
     const startLimit = target.availableStartLocal.getTime()
     const endLimit = target.endLocal.getTime()
-<<<<<<< HEAD
     const windowStartMs = target.startLocal.getTime()
     let constraintLowerBound = startMs
     const dueStart = dueInfoByHabitId.get(habit.id)?.dueStart ?? null
@@ -807,7 +800,6 @@
     if (startCandidate >= endLimit) {
       if (!isSyncHabit) {
         availability.set(target.key, new Date(endLimit))
-=======
     let startCandidate = startLimit
     if (typeof baseNowMs === 'number' && baseNowMs > startCandidate && baseNowMs < endLimit) {
       if (anchorPreference === 'BACK') {
@@ -834,7 +826,6 @@
             bounds.back = new Date(bounds.front)
           }
         }
->>>>>>> bd457796
       }
       continue
     }
@@ -846,10 +837,8 @@
       clipped = true
     }
     if (endCandidate <= startCandidate) {
-<<<<<<< HEAD
       if (!isSyncHabit) {
         availability.set(target.key, new Date(endCandidate))
-=======
       if (bounds) {
         if (anchorPreference === 'BACK') {
           bounds.back = new Date(Math.max(bounds.front.getTime(), startCandidate))
@@ -862,19 +851,16 @@
             bounds.back = new Date(bounds.front)
           }
         }
->>>>>>> bd457796
       }
       continue
     }
 
     const startDate = new Date(startCandidate)
     const endDate = new Date(endCandidate)
-<<<<<<< HEAD
     if (!isSyncHabit) {
       availability.set(target.key, endDate)
     }
     addAnchorStart(anchorStartsByWindowKey, target.key, startCandidate)
-=======
     if (bounds) {
       if (anchorPreference === 'BACK') {
         bounds.back = new Date(startDate)
@@ -888,7 +874,6 @@
         }
       }
     }
->>>>>>> bd457796
 
     const durationMinutes = Math.max(1, Math.round((endCandidate - startCandidate) / 60000))
     const windowLabel = window.label ?? null
@@ -977,11 +962,8 @@
     locationContext?: string | null
     daylight?: DaylightConstraint | null
     matchEnergyLevel?: boolean
-<<<<<<< HEAD
     ignoreAvailability?: boolean
-=======
     anchor?: 'FRONT' | 'BACK'
->>>>>>> bd457796
   }
 ) {
   const cacheKey = dateCacheKey(date)
@@ -1111,20 +1093,17 @@
 
     if (frontBoundMs >= backBoundMs) continue
 
-<<<<<<< HEAD
     const availableStartLocal = new Date(availableStartMs)
     const endLimitLocal = new Date(endLimitMs)
     if (shouldTrackAvailability && availability) {
       const existing = availability.get(key)
       if (!existing || existing.getTime() !== availableStartMs) {
         availability.set(key, availableStartLocal)
-=======
     let candidateStartMs: number
     if (anchorPreference === 'BACK') {
       candidateStartMs = backBoundMs - durationMs
       if (candidateStartMs < startMs) {
         candidateStartMs = startMs
->>>>>>> bd457796
       }
     } else {
       candidateStartMs = frontBoundMs
