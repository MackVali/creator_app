import type { PostgrestError, SupabaseClient } from '@supabase/supabase-js';
import { getSupabaseBrowser } from '../../../lib/supabase';
import type { Database } from '../../../types/supabase';
import { normalizeTimeZone, weekdayInTimeZone } from './timezone';
import type { TaskLite, ProjectLite } from './weight';

export type WindowLite = {
  id: string;
  label: string;
  energy: string;
  start_local: string;
  end_local: string;
  days: number[] | null;
  location_context_id: string | null;
<<<<<<< HEAD
  location_context: string | null;
=======
  location_context_value: string | null;
  location_context_name: string | null;
>>>>>>> 193f3793
  fromPrevDay?: boolean;
};

type WindowRecord = {
  id: string;
  label?: string | null;
  energy?: string | null;
  start_local?: string | null;
  end_local?: string | null;
  days?: number[] | null;
  location_context_id?: string | null;
  location_context?: {
    id?: string | null;
    value?: string | null;
    label?: string | null;
  } | null;
};

function mapWindowRecord(record: WindowRecord): WindowLite {
  const value = record.location_context?.value
    ? String(record.location_context.value).toUpperCase().trim()
    : null;
  const label = record.location_context?.label ?? (value ? value : null);

  return {
    id: record.id,
    label: record.label ?? '',
    energy: record.energy ?? '',
    start_local: record.start_local ?? '00:00',
    end_local: record.end_local ?? '00:00',
    days: record.days ?? null,
    location_context_id: record.location_context_id ?? null,
    location_context_value: value,
    location_context_name: label,
  };
}

type Client = SupabaseClient<Database>;

function ensureClient(client?: Client): Client {
  if (client) return client;
  const supabase = getSupabaseBrowser();
  if (!supabase) throw new Error('Supabase client not available');
  return supabase as Client;
}

export async function fetchReadyTasks(client?: Client): Promise<TaskLite[]> {
  const supabase = ensureClient(client);

  const { data, error } = await supabase
    .from('tasks')
    .select(
      'id, name, priority, stage, duration_min, energy, project_id, skill_id, skills(icon, monument_id)'
    );

  if (error) throw error;
  return (data ?? []).map(
    ({
      id,
      name,
      priority,
      stage,
      duration_min,
      energy,
      project_id,
      skill_id,
      skills,
    }) => ({
      id,
      name,
      priority,
      stage,
      duration_min,
      energy,
      project_id,
      skill_id,
      skill_icon: (skills as unknown as { icon?: string | null } | null)?.icon ?? null,
      skill_monument_id:
        (skills as unknown as { monument_id?: string | null } | null)?.monument_id ?? null,
    })
  );
}

export async function updateTaskStage(
  taskId: string,
  stage: TaskLite['stage'],
  client?: Client,
) {
  const supabase = ensureClient(client);
  return await supabase
    .from('tasks')
    .update({ stage })
    .eq('id', taskId);
}

const crossesMidnight = (w: WindowLite) => {
  const [sh = 0, sm = 0] = w.start_local.split(':').map(Number);
  const [eh = 0, em = 0] = w.end_local.split(':').map(Number);
  return eh < sh || (eh === sh && em < sm);
};

function buildWindowsForDateFromSnapshot(
  snapshot: WindowLite[],
  date: Date,
  timeZone: string,
): WindowLite[] {
  const weekday = weekdayInTimeZone(date, timeZone);
  const prevWeekday = (weekday + 6) % 7;

  const today: WindowLite[] = [];
  const prev: WindowLite[] = [];
  const always: WindowLite[] = [];

  for (const window of snapshot) {
    const days = window.days ?? null;
    const crosses = crossesMidnight(window);

    if (days === null) {
      always.push({ ...window, fromPrevDay: false });
    } else if (days.includes(weekday)) {
      today.push({ ...window, fromPrevDay: false });
    }

    const appliesToPrev = days === null || (days?.includes(prevWeekday) ?? false);
    if (crosses && appliesToPrev) {
      prev.push({ ...window, fromPrevDay: true });
    }
  }

  const base = new Map<string, WindowLite>();
  for (const window of [...today, ...always]) {
    if (!base.has(window.id)) {
      base.set(window.id, { ...window, fromPrevDay: false });
    }
  }

  const prevCross = [...prev, ...always.filter(crossesMidnight).map((w) => ({ ...w, fromPrevDay: true }))];

  return [...base.values(), ...prevCross];
}

export async function fetchWindowsForDate(
  date: Date,
  client?: Client,
  timeZone?: string | null,
  options?: { userId?: string | null; snapshot?: WindowLite[] },
): Promise<WindowLite[]> {
  const normalizedTimeZone = normalizeTimeZone(timeZone);

  if (options?.snapshot) {
    return buildWindowsForDateFromSnapshot(options.snapshot, date, normalizedTimeZone);
  }

  const supabase = ensureClient(client);

  const weekday = weekdayInTimeZone(date, normalizedTimeZone);
  const prevWeekday = (weekday + 6) % 7;
<<<<<<< HEAD
  const columnVariants = [
    'id, label, energy, start_local, end_local, days, location_context_id, location_context:location_contexts!windows_location_context_id_fkey(value)',
    'id, label, energy, start_local, end_local, days, location_context',
  ] as const;

  type RawWindowRecord = {
    id: string;
    label: string;
    energy: string;
    start_local: string;
    end_local: string;
    days: number[] | null;
    location_context_id?: string | null;
    location_context?: unknown;
    fromPrevDay?: boolean;
  };

  const fetchVariant = async (columns: string) =>
    Promise.all([
      supabase
        .from('windows')
        .select(columns)
        .contains('days', [weekday]),
      supabase
        .from('windows')
        .select(columns)
        .contains('days', [prevWeekday]),
      supabase
        .from('windows')
        .select(columns)
        .is('days', null),
    ]);

  let today: RawWindowRecord[] | null = null;
  let prev: RawWindowRecord[] | null = null;
  let recurring: RawWindowRecord[] | null = null;
  let matchedColumns: string | null = null;
  let lastError: PostgrestError | null = null;

  for (const columns of columnVariants) {
    const responses = await fetchVariant(columns);
    const error =
      responses.find((result) => result.error)?.error ?? null;
    if (error) {
      lastError = error;
      if (error.code === '42703') {
        continue;
      }
      throw error;
    }

    today = responses[0].data as RawWindowRecord[] | null;
    prev = responses[1].data as RawWindowRecord[] | null;
    recurring = responses[2].data as RawWindowRecord[] | null;
    matchedColumns = columns;
    break;
  }

  if (!matchedColumns) {
    if (lastError) throw lastError;
    return [];
  }

  const normalizeWindow = (window: RawWindowRecord): WindowLite => ({
    id: window.id,
    label: window.label,
    energy: window.energy,
    start_local: window.start_local,
    end_local: window.end_local,
    days: window.days ?? null,
    location_context_id: window.location_context_id ?? null,
    location_context: extractLocationContext(window.location_context),
  });

  const todayWindows = (today ?? []).map(normalizeWindow);
  const prevWindows = (prev ?? []).map(normalizeWindow);
  const recurringWindows = (recurring ?? []).map(normalizeWindow);

  const always = recurringWindows;
=======
  const contextJoin = 'location_context:location_contexts(id, value, label)';
  const columns = `id, label, energy, start_local, end_local, days, location_context_id, ${contextJoin}`;

  const userId = options?.userId ?? null;
  const selectWindows = () => supabase.from('windows').select(columns);
  const applyUserFilter = <T extends { eq: (column: string, value: string) => T }>(builder: T): T => {
    if (!userId) return builder;
    return builder.eq('user_id', userId);
  };

  const [
    { data: today, error: errToday },
    { data: prev, error: errPrev },
    { data: recurring, error: errRecurring },
  ] = await Promise.all([
    applyUserFilter(selectWindows()).contains('days', [weekday]),
    applyUserFilter(selectWindows()).contains('days', [prevWeekday]),
    applyUserFilter(selectWindows()).is('days', null),
  ]);

  if (errToday || errPrev || errRecurring) {
    throw errToday ?? errPrev ?? errRecurring;
  }

  const mapWindows = (entries: unknown): WindowLite[] =>
    ((entries ?? []) as WindowRecord[]).map(mapWindowRecord);
>>>>>>> 193f3793

  const todayWindows = mapWindows(today);
  const prevWindows = mapWindows(prev);
  const alwaysWindows = mapWindows(recurring);

  const base = new Map<string, WindowLite>();
<<<<<<< HEAD
  for (const window of [...todayWindows, ...always]) {
=======
  for (const window of [...todayWindows, ...alwaysWindows]) {
>>>>>>> 193f3793
    if (!base.has(window.id)) {
      base.set(window.id, window);
    }
  }

<<<<<<< HEAD
  const prevCross = [...prevWindows, ...always]
    .filter(crosses)
=======
  const prevCross = [...prevWindows, ...alwaysWindows]
    .filter(crossesMidnight)
>>>>>>> 193f3793
    .map((w) => ({ ...w, fromPrevDay: true }));

  return [...base.values(), ...prevCross];
}

export async function fetchWindowsSnapshot(
  userId: string,
  client?: Client,
): Promise<WindowLite[]> {
  const supabase = ensureClient(client);
  const contextJoin = 'location_context:location_contexts(id, value, label)';
  const { data, error } = await supabase
    .from('windows')
    .select(`id, label, energy, start_local, end_local, days, location_context_id, ${contextJoin}`)
    .eq('user_id', userId);

  if (error) throw error;

  return ((data ?? []) as WindowRecord[]).map(mapWindowRecord);
}

export function windowsForDateFromSnapshot(
  snapshot: WindowLite[],
  date: Date,
  timeZone: string,
): WindowLite[] {
  return buildWindowsForDateFromSnapshot(snapshot, date, timeZone);
}

export async function fetchAllWindows(client?: Client): Promise<WindowLite[]> {
  const supabase = ensureClient(client);

<<<<<<< HEAD
  const columnVariants = [
    'id, label, energy, start_local, end_local, days, location_context_id, location_context:location_contexts!windows_location_context_id_fkey(value)',
    'id, label, energy, start_local, end_local, days, location_context',
  ] as const;
=======
  const contextJoin = 'location_context:location_contexts(id, value, label)';
  const { data, error } = await supabase
    .from('windows')
    .select(`id, label, energy, start_local, end_local, days, location_context_id, ${contextJoin}`);
>>>>>>> 193f3793

  type RawWindowRecord = {
    id: string;
    label?: string | null;
    energy?: string | null;
    start_local?: string | null;
    end_local?: string | null;
    days?: number[] | null;
    location_context_id?: string | null;
    location_context?: unknown;
  };

<<<<<<< HEAD
  let data: RawWindowRecord[] | null = null;
  let lastError: PostgrestError | null = null;

  for (const columns of columnVariants) {
    const response = await supabase.from('windows').select(columns);
    if (response.error) {
      lastError = response.error;
      if (response.error.code === '42703') {
        continue;
      }
      throw response.error;
    }

    data = response.data as RawWindowRecord[] | null;
    break;
  }

  if (!data) {
    if (lastError) throw lastError;
    return [];
  }

  return (data ?? []).map((window) => ({
    id: window.id,
    label: window.label ?? '',
    energy: window.energy ?? '',
    start_local: window.start_local ?? '00:00',
    end_local: window.end_local ?? '00:00',
    days: window.days ?? null,
    location_context_id: window.location_context_id ?? null,
    location_context: extractLocationContext(window.location_context),
  }));
=======
  return ((data ?? []) as WindowRecord[]).map(mapWindowRecord);
>>>>>>> 193f3793
}

export async function fetchProjectsMap(
  client?: Client
): Promise<Record<string, ProjectLite>> {
  const supabase = ensureClient(client);

  const { data, error } = await supabase
    .from('projects')
    .select('id, name, priority, stage, energy, duration_min');

  if (error) throw error;
  const map: Record<string, ProjectLite> = {};
  type ProjectRecord = {
    id: string;
    name?: string | null;
    priority: string;
    stage: string;
    energy?: string | null;
    duration_min?: number | null;
  };

  for (const p of (data ?? []) as ProjectRecord[]) {
    map[p.id] = {
      id: p.id,
      name: p.name ?? undefined,
      priority: p.priority,
      stage: p.stage,
      energy: p.energy ?? null,
      duration_min: p.duration_min ?? null,
    };
  }
  return map;
}

function extractLocationContext(raw: unknown): string | null {
  if (typeof raw === 'string') {
    const value = raw.trim();
    return value.length > 0 ? value : null;
  }

  if (Array.isArray(raw)) {
    for (const entry of raw) {
      const value = extractLocationContext(entry);
      if (value) return value;
    }
    return null;
  }

  if (raw && typeof raw === 'object') {
    const candidate = (raw as { value?: unknown }).value;
    if (typeof candidate === 'string') {
      const value = candidate.trim();
      return value.length > 0 ? value : null;
    }
  }

  return null;
}
export async function fetchProjectSkillsForProjects(
  projectIds: string[],
  client?: Client
): Promise<Record<string, string[]>> {
  if (projectIds.length === 0) return {};

  const supabase = ensureClient(client);
  const { data, error } = await supabase
    .from('project_skills')
    .select('project_id, skill_id')
    .in('project_id', projectIds);

  if (error) throw error;

  const map: Record<string, string[]> = {};
  for (const entry of (data ?? []) as {
    project_id: string | null;
    skill_id: string | null;
  }[]) {
    const projectId = entry.project_id;
    const skillId = entry.skill_id;
    if (!projectId || !skillId) continue;
    const existing = map[projectId] ?? [];
    if (!existing.includes(skillId)) {
      existing.push(skillId);
      map[projectId] = existing;
    } else if (!map[projectId]) {
      map[projectId] = existing;
    }
  }

  return map;
}<|MERGE_RESOLUTION|>--- conflicted
+++ resolved
@@ -12,12 +12,7 @@
   end_local: string;
   days: number[] | null;
   location_context_id: string | null;
-<<<<<<< HEAD
   location_context: string | null;
-=======
-  location_context_value: string | null;
-  location_context_name: string | null;
->>>>>>> 193f3793
   fromPrevDay?: boolean;
 };
 
@@ -175,7 +170,6 @@
 
   const weekday = weekdayInTimeZone(date, normalizedTimeZone);
   const prevWeekday = (weekday + 6) % 7;
-<<<<<<< HEAD
   const columnVariants = [
     'id, label, energy, start_local, end_local, days, location_context_id, location_context:location_contexts!windows_location_context_id_fkey(value)',
     'id, label, energy, start_local, end_local, days, location_context',
@@ -255,57 +249,20 @@
   const recurringWindows = (recurring ?? []).map(normalizeWindow);
 
   const always = recurringWindows;
-=======
-  const contextJoin = 'location_context:location_contexts(id, value, label)';
-  const columns = `id, label, energy, start_local, end_local, days, location_context_id, ${contextJoin}`;
-
-  const userId = options?.userId ?? null;
-  const selectWindows = () => supabase.from('windows').select(columns);
-  const applyUserFilter = <T extends { eq: (column: string, value: string) => T }>(builder: T): T => {
-    if (!userId) return builder;
-    return builder.eq('user_id', userId);
-  };
-
-  const [
-    { data: today, error: errToday },
-    { data: prev, error: errPrev },
-    { data: recurring, error: errRecurring },
-  ] = await Promise.all([
-    applyUserFilter(selectWindows()).contains('days', [weekday]),
-    applyUserFilter(selectWindows()).contains('days', [prevWeekday]),
-    applyUserFilter(selectWindows()).is('days', null),
-  ]);
-
-  if (errToday || errPrev || errRecurring) {
-    throw errToday ?? errPrev ?? errRecurring;
-  }
-
-  const mapWindows = (entries: unknown): WindowLite[] =>
-    ((entries ?? []) as WindowRecord[]).map(mapWindowRecord);
->>>>>>> 193f3793
 
   const todayWindows = mapWindows(today);
   const prevWindows = mapWindows(prev);
   const alwaysWindows = mapWindows(recurring);
 
   const base = new Map<string, WindowLite>();
-<<<<<<< HEAD
   for (const window of [...todayWindows, ...always]) {
-=======
-  for (const window of [...todayWindows, ...alwaysWindows]) {
->>>>>>> 193f3793
     if (!base.has(window.id)) {
       base.set(window.id, window);
     }
   }
 
-<<<<<<< HEAD
   const prevCross = [...prevWindows, ...always]
     .filter(crosses)
-=======
-  const prevCross = [...prevWindows, ...alwaysWindows]
-    .filter(crossesMidnight)
->>>>>>> 193f3793
     .map((w) => ({ ...w, fromPrevDay: true }));
 
   return [...base.values(), ...prevCross];
@@ -338,17 +295,10 @@
 export async function fetchAllWindows(client?: Client): Promise<WindowLite[]> {
   const supabase = ensureClient(client);
 
-<<<<<<< HEAD
   const columnVariants = [
     'id, label, energy, start_local, end_local, days, location_context_id, location_context:location_contexts!windows_location_context_id_fkey(value)',
     'id, label, energy, start_local, end_local, days, location_context',
   ] as const;
-=======
-  const contextJoin = 'location_context:location_contexts(id, value, label)';
-  const { data, error } = await supabase
-    .from('windows')
-    .select(`id, label, energy, start_local, end_local, days, location_context_id, ${contextJoin}`);
->>>>>>> 193f3793
 
   type RawWindowRecord = {
     id: string;
@@ -361,7 +311,6 @@
     location_context?: unknown;
   };
 
-<<<<<<< HEAD
   let data: RawWindowRecord[] | null = null;
   let lastError: PostgrestError | null = null;
 
@@ -394,9 +343,6 @@
     location_context_id: window.location_context_id ?? null,
     location_context: extractLocationContext(window.location_context),
   }));
-=======
-  return ((data ?? []) as WindowRecord[]).map(mapWindowRecord);
->>>>>>> 193f3793
 }
 
 export async function fetchProjectsMap(
