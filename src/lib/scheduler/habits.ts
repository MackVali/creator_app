--- conflicted
+++ resolved
@@ -20,12 +20,7 @@
   goalId: string | null
   completionTarget: number | null
   locationContextId: string | null
-<<<<<<< HEAD
   locationContext: string | null
-=======
-  locationContextValue: string | null
-  locationContextName: string | null
->>>>>>> 193f3793
   daylightPreference: string | null
   windowEdgePreference: string | null
   window: {
@@ -36,12 +31,7 @@
     endLocal: string
     days: number[] | null
     locationContextId: string | null
-<<<<<<< HEAD
     locationContext: string | null
-=======
-    locationContextValue: string | null
-    locationContextName: string | null
->>>>>>> 193f3793
   } | null
 }
 
@@ -59,17 +49,8 @@
   skill_id?: string | null
   goal_id?: string | null
   completion_target?: number | null
-<<<<<<< HEAD
   location_context?: unknown
   location_context_id?: string | null
-=======
-  location_context_id?: string | null
-  location_context?: {
-    id?: string | null
-    value?: string | null
-    label?: string | null
-  } | null
->>>>>>> 193f3793
   daylight_preference?: string | null
   window_edge_preference?: string | null
   window?: {
@@ -79,17 +60,8 @@
     start_local?: string | null
     end_local?: string | null
     days?: number[] | null
-<<<<<<< HEAD
     location_context?: unknown
     location_context_id?: string | null
-=======
-    location_context_id?: string | null
-    location_context?: {
-      id?: string | null
-      value?: string | null
-      label?: string | null
-    } | null
->>>>>>> 193f3793
   } | null
 }
 
@@ -114,7 +86,6 @@
   return raw
 }
 
-<<<<<<< HEAD
 function extractLocationContext(raw: unknown): string | null {
   if (typeof raw === 'string') {
     const value = raw.trim()
@@ -141,24 +112,6 @@
 }
 
 export async function fetchHabitsForSchedule(client?: Client): Promise<HabitScheduleItem[]> {
-=======
-let cachedGoalMetadataSupport: 'unknown' | 'supported' | 'unsupported' = 'unknown'
-
-function isGoalMetadataMissingError(error: PostgrestError | null): boolean {
-  if (!error) return false
-  if (error.code === '42703') return true
-  const haystack = `${error.message ?? ''}`.toLowerCase()
-  if (!haystack) return false
-  return haystack.includes('goal_id') || haystack.includes('completion_target')
-}
-
-export async function fetchHabitsForSchedule(
-  userId: string,
-  client?: Client
-): Promise<HabitScheduleItem[]> {
-  if (!userId) return []
-
->>>>>>> 193f3793
   const supabase = ensureClient(client)
   if (!supabase) return []
 
@@ -172,7 +125,6 @@
   const extendedColumns =
     `${baseColumns}, goal_id, completion_target`
 
-<<<<<<< HEAD
   const select = from.call(supabase, 'habits') as {
     select?: (
       columns: string
@@ -204,9 +156,6 @@
     },
   ] as const
 
-=======
-  let supportsGoalMetadata = cachedGoalMetadataSupport !== 'unsupported'
->>>>>>> 193f3793
   let data: HabitRecord[] | null = null
   let supportsGoalMetadata = false
   let lastError: PostgrestError | null = null
@@ -224,7 +173,6 @@
       throw response.error
     }
 
-<<<<<<< HEAD
     data = response.data as HabitRecord[] | null
     supportsGoalMetadata = variant.supportsGoalMetadata
     break
@@ -235,69 +183,6 @@
       throw lastError
     }
     return []
-=======
-  const emptyResponse = async () =>
-    ({ data: [] as HabitRecord[], error: null } satisfies {
-      data: HabitRecord[] | null
-      error: PostgrestError | null
-    })
-
-  const buildQuery = (
-    columns: string
-  ): Promise<{ data: HabitRecord[] | null; error: PostgrestError | null }> => {
-    const table = from.call(supabase, 'habits') as {
-      select?: (columns: string) => unknown
-    }
-    if (!table || typeof table.select !== 'function') {
-      return emptyResponse()
-    }
-    const selected = table.select(columns) as {
-      eq?: (column: string, value: string) => unknown
-    }
-    if (!selected || typeof selected.eq !== 'function') {
-      return emptyResponse()
-    }
-    const filtered = selected.eq('user_id', userId) as {
-      order?: (column: string, options: { ascending: boolean }) => Promise<{
-        data: HabitRecord[] | null
-        error: PostgrestError | null
-      }>
-    }
-    if (!filtered || typeof filtered.order !== 'function') {
-      return emptyResponse()
-    }
-    return filtered.order('updated_at', { ascending: false })
-  }
-
-  if (supportsGoalMetadata) {
-    const primary = await buildQuery(extendedColumns)
-    if (primary.error) {
-      if (isGoalMetadataMissingError(primary.error)) {
-        if (cachedGoalMetadataSupport !== 'unsupported') {
-          console.warn(
-            'Failed to load habit schedule metadata with goal fields, falling back',
-            primary.error
-          )
-        }
-        cachedGoalMetadataSupport = 'unsupported'
-        supportsGoalMetadata = false
-      } else {
-        throw primary.error
-      }
-    } else {
-      cachedGoalMetadataSupport = 'supported'
-      data = primary.data as HabitRecord[] | null
-    }
-  }
-
-  if (!data) {
-    const fallback = await buildQuery(baseColumns)
-    if (fallback.error) {
-      throw fallback.error
-    }
-    data = fallback.data as HabitRecord[] | null
-    supportsGoalMetadata = false
->>>>>>> 193f3793
   }
 
   return (data ?? []).map((record: HabitRecord) => ({
@@ -319,18 +204,7 @@
         ? record.completion_target
         : null,
     locationContextId: record.location_context_id ?? null,
-<<<<<<< HEAD
     locationContext: extractLocationContext(record.location_context),
-=======
-    locationContextValue: record.location_context?.value
-      ? String(record.location_context.value).toUpperCase().trim()
-      : null,
-    locationContextName:
-      record.location_context?.label ??
-      (record.location_context?.value
-        ? String(record.location_context.value).toUpperCase()
-        : null),
->>>>>>> 193f3793
     daylightPreference: record.daylight_preference ?? null,
     windowEdgePreference: record.window_edge_preference ?? null,
     window: record.window
@@ -342,18 +216,7 @@
           endLocal: record.window.end_local ?? '00:00',
           days: record.window.days ?? null,
           locationContextId: record.window.location_context_id ?? null,
-<<<<<<< HEAD
           locationContext: extractLocationContext(record.window.location_context),
-=======
-          locationContextValue: record.window.location_context?.value
-            ? String(record.window.location_context.value).toUpperCase().trim()
-            : null,
-          locationContextName:
-            record.window.location_context?.label ??
-            (record.window.location_context?.value
-              ? String(record.window.location_context.value).toUpperCase()
-              : null),
->>>>>>> 193f3793
         }
       : null,
   }))
