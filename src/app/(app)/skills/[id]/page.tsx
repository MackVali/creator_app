--- conflicted
+++ resolved
@@ -88,12 +88,7 @@
     goalId: null,
     completionTarget: null,
     locationContextId: null,
-<<<<<<< HEAD
     locationContext: null,
-=======
-    locationContextValue: null,
-    locationContextName: null,
->>>>>>> 193f3793
     daylightPreference: null,
     windowEdgePreference: null,
     window: null,
