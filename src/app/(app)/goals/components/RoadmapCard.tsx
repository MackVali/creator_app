--- conflicted
+++ resolved
@@ -40,13 +40,8 @@
 
   if (variant === "compact") {
     const containerBase =
-<<<<<<< HEAD
       "group relative h-full rounded-2xl border-2 border-yellow-400 shimmer-border p-3 text-white min-h-[96px]";
     const containerClass = `${containerBase} shadow-[0_10px_26px_-14px_rgba(0,0,0,0.75),inset_0_1px_0_rgba(255,255,255,0.06)] aspect-[5/6]`;
-=======
-      "group relative h-full rounded-2xl border border-black/60 p-4 text-white";
-    const containerClass = `${containerBase} bg-gradient-to-b from-white/[0.03] to-white/[0.015] shadow-[0_10px_26px_-14px_rgba(0,0,0,0.75),inset_0_1px_0_rgba(255,255,255,0.06)] min-h-[96px] aspect-[5/6]`;
->>>>>>> 5ecc156d
     return (
       <div ref={cardRef} className={containerClass} data-variant="compact">
         <div className="pointer-events-none absolute inset-0 rounded-2xl [mask-image:linear-gradient(to_bottom,black,transparent_70%)] bg-[radial-gradient(120%_70%_at_50%_0%,rgba(255,255,255,0.10),transparent_60%)]" />
@@ -88,13 +83,8 @@
   }
 
   return (
-<<<<<<< HEAD
     <div className="group relative h-full rounded-[30px] border-2 border-amber-500 bg-white/[0.03] p-4 text-white transition hover:-translate-y-1 hover:border-amber-500/50">
       <div className="relative flex h-full flex-col gap-4">
-=======
-    <div className="group relative h-full rounded-[30px] border border-black/60 bg-white/[0.03] p-4 text-white transition hover:-translate-y-1 hover:border-white/30">
-      <div className="relative flex h-full flex-col gap-3">
->>>>>>> 5ecc156d
         <div className="flex items-start justify-between gap-3">
           <button
             onClick={() => {
@@ -138,7 +128,6 @@
         </div>
 
         {open && (
-<<<<<<< HEAD
           <div className="flex-1">
             {hasGoals ? (
               <div className="grid grid-cols-1 gap-1 sm:grid-cols-2">
@@ -160,30 +149,6 @@
             ) : (
               <div className="rounded-2xl border border-dashed border-white/20 bg-white/[0.02] px-4 py-6 text-center text-sm text-white/60">
                 No goals yet
-=======
-          <div className="rounded-2xl border border-white/10 bg-gradient-to-b from-[#030303] via-[#080808] to-[#1b1b1b] shadow-[0_35px_45px_-20px_rgba(0,0,0,0.85),inset_0_1px_0_rgba(255,255,255,0.02)]">
-            <div className="grid grid-cols-1 gap-3 p-4 sm:grid-cols-2">
-              {goals.map((goal) => (
-                <div
-                  key={goal.id}
-                  className="goal-card-wrapper relative z-0 w-full isolate min-w-0"
-                >
-                  <GoalCard
-                    goal={goal}
-                    showWeight={false}
-                    showCreatedAt={false}
-                    showEmojiPrefix={false}
-                    variant="compact"
-                  />
-                </div>
-              ))}
-            </div>
-            {!hasGoals && (
-              <div className="px-4 pb-4">
-                <div className="rounded-2xl border border-dashed border-white/20 bg-white/[0.02] px-4 py-6 text-center text-sm text-white/60">
-                  No goals yet
-                </div>
->>>>>>> 5ecc156d
               </div>
             )}
           </div>
