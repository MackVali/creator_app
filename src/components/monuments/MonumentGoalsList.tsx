--- conflicted
+++ resolved
@@ -336,18 +336,9 @@
   const content = useMemo(() => {
     if (loading) {
       return (
-<<<<<<< HEAD
-        <div className="grid grid-cols-3 items-start justify-items-stretch gap-3 sm:gap-4 lg:gap-6 xl:grid-cols-4">
-          {Array.from({ length: 6 }).map((_, i) => (
-            <Skeleton
-              key={i}
-              className="h-[140px] w-full rounded-[22px] bg-white/10 sm:h-[200px]"
-            />
-=======
         <div className="-mx-2 grid grid-cols-3 gap-2.5 px-2 sm:grid-cols-3 sm:gap-3 md:grid-cols-4 lg:grid-cols-5 xl:grid-cols-6">
           {Array.from({ length: 9 }).map((_, i) => (
             <Skeleton key={i} className="h-[100px] w-full rounded-2xl bg-white/10" />
->>>>>>> de9885c3
           ))}
         </div>
       );
@@ -361,22 +352,6 @@
     }
 
     return (
-<<<<<<< HEAD
-      <div className="grid grid-cols-3 items-start justify-items-stretch gap-3 sm:gap-4 lg:gap-6 xl:grid-cols-4">
-        {goals.map((goal) => (
-          <div key={goal.id} className="goal-card-wrapper relative z-0 w-full isolate">
-            <div className="hidden sm:block">
-              <GoalCard
-                goal={goal}
-                showWeight={false}
-                showCreatedAt={false}
-                showEmojiPrefix={false}
-              />
-            </div>
-            <div className="sm:hidden">
-              <CompactMonumentGoalCard goal={goal} />
-            </div>
-=======
       <div className="-mx-3 grid grid-cols-3 gap-2.5 px-3 sm:grid-cols-3 sm:gap-3 md:grid-cols-4 lg:grid-cols-5 xl:grid-cols-6">
         {goals.map((goal) => (
           <div key={goal.id} className="goal-card-wrapper relative z-0 w-full isolate min-w-0">
@@ -387,7 +362,6 @@
               showEmojiPrefix={false}
               variant="compact"
             />
->>>>>>> de9885c3
           </div>
         ))}
       </div>
@@ -401,71 +375,12 @@
         /* Prevent lift/overlap across browsers */
         .monument-goals-list .group { transform: none !important; will-change: auto !important; z-index: 0 !important; }
         .monument-goals-list .group:hover { transform: none !important; }
-<<<<<<< HEAD
-        .monument-goals-list .goal-card-wrapper { isolation: isolate; content-visibility: auto; contain-intrinsic-size: 300px 1px; }
-        @media (max-width: 640px) {
-          .monument-goals-list .goal-card-wrapper {
-            contain-intrinsic-size: 180px 1px;
-          }
-=======
         /* Avoid Safari/iOS clipping issues on small screens */
         @media (min-width: 640px) {
           .monument-goals-list .goal-card-wrapper { isolation: isolate; content-visibility: auto; contain-intrinsic-size: 300px 1px; }
->>>>>>> de9885c3
         }
       `}</style>
     </div>
   );
 }
-
-const energyAccentMap: Record<Goal["energy"], { dot: string; bar: string }> = {
-  Low: { dot: "bg-emerald-400", bar: "linear-gradient(90deg,#3CB371,#0d9488)" },
-  Medium: { dot: "bg-sky-400", bar: "linear-gradient(90deg,#38bdf8,#6366f1)" },
-  High: { dot: "bg-amber-400", bar: "linear-gradient(90deg,#fbbf24,#f97316)" },
-  Ultra: { dot: "bg-fuchsia-400", bar: "linear-gradient(90deg,#f472b6,#a855f7)" },
-  Extreme: { dot: "bg-yellow-300", bar: "linear-gradient(90deg,#facc15,#f43f5e)" },
-  No: { dot: "bg-slate-300", bar: "linear-gradient(90deg,#cbd5f5,#94a3b8)" },
-};
-
-function CompactMonumentGoalCard({ goal }: { goal: Goal }) {
-  const energy = energyAccentMap[goal.energy];
-  const progress = Math.min(Math.max(goal.progress ?? 0, 0), 100);
-  const emoji = goal.monumentEmoji ?? goal.emoji ?? goal.title.slice(0, 2);
-
-  return (
-    <div className="flex h-full flex-col rounded-2xl border border-white/10 bg-white/5 p-2.5 text-white shadow-[0_10px_30px_rgba(3,7,18,0.45)]">
-      <div className="flex items-start gap-2">
-        <div className="flex h-8 w-8 flex-shrink-0 items-center justify-center rounded-2xl border border-white/10 bg-white/10 text-sm font-semibold">
-          {emoji}
-        </div>
-        <div className="min-w-0">
-          <p className="text-[10px] uppercase tracking-[0.28em] text-white/50">{goal.status}</p>
-          <p className="text-xs font-semibold leading-tight text-white line-clamp-2">{goal.title}</p>
-        </div>
-      </div>
-      <div className="mt-3 flex items-center gap-1 text-[10px] uppercase tracking-[0.2em] text-white/60">
-        <span className={`h-1.5 w-1.5 rounded-full ${energy.dot}`} aria-hidden />
-        <span className="truncate">{goal.energy} energy</span>
-      </div>
-      <div className="mt-2 flex items-center gap-1 text-[10px] text-white/60">
-        <span className="rounded-full border border-white/10 px-2 py-0.5">{goal.projects.length} proj</span>
-        {goal.dueDate ? (
-          <span className="truncate rounded-full border border-white/10 px-2 py-0.5">
-            {new Date(goal.dueDate).toLocaleDateString()}
-          </span>
-        ) : null}
-      </div>
-      <div className="mt-2">
-        <div className="flex items-center justify-between text-[9px] uppercase tracking-[0.25em] text-white/40">
-          <span>Progress</span>
-          <span>{progress}%</span>
-        </div>
-        <div className="mt-1 h-1.5 overflow-hidden rounded-full bg-white/10">
-          <div className="h-full rounded-full" style={{ width: `${progress}%`, background: energy.bar }} />
-        </div>
-      </div>
-    </div>
-  );
-}
-
 export default MonumentGoalsList;