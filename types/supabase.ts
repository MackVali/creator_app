export type Json =
  | string
  | number
  | boolean
  | null
  | { [key: string]: Json | undefined }
  | Json[];

export interface Database {
  public: {
    Tables: {
      goals: {
        Row: {
          id: string;
          created_at: string;
          is_current: boolean;
          priority_id: number;
          energy_id: number;
          stage_id: number;
          monument_id: string;
          Title: string;
          user_id: string;
        };
        Insert: {
          id?: string;
          created_at?: string;
          is_current?: boolean;
          priority_id: number;
          energy_id: number;
          stage_id: number;
          monument_id: string;
          Title?: string;
          user_id: string;
        };
        Update: {
          id?: string;
          created_at?: string;
          is_current?: boolean;
          priority_id?: number;
          energy_id?: number;
          stage_id?: number;
          monument_id?: string;
          Title?: string;
          user_id?: string;
        };
      };
      habits: {
        Row: {
          id: string;
          created_at: string;
          updated_at: string;
          user_id: string;
          name: string;
          description: string | null;
          habit_type: string;
          recurrence: string | null;
<<<<<<< HEAD
          recurrence_days: string[] | null;
=======
          recurrence_days: number[] | null;
>>>>>>> 404fe90c
          duration_minutes: number | null;
          window_id: string | null;
          window_position: 'FIRST' | 'LAST' | null;
          skill_id: string | null;
        };
        Insert: {
          id?: string;
          created_at?: string;
          updated_at?: string;
          user_id: string;
          name: string;
          description?: string | null;
          habit_type?: string;
          recurrence?: string | null;
<<<<<<< HEAD
          recurrence_days?: string[] | null;
=======
          recurrence_days?: number[] | null;
>>>>>>> 404fe90c
          duration_minutes?: number | null;
          window_id?: string | null;
          window_position?: 'FIRST' | 'LAST' | null;
          skill_id?: string | null;
        };
        Update: {
          id?: string;
          created_at?: string;
          updated_at?: string;
          user_id?: string;
          name?: string;
          description?: string | null;
          habit_type?: string;
          recurrence?: string | null;
<<<<<<< HEAD
          recurrence_days?: string[] | null;
=======
          recurrence_days?: number[] | null;
>>>>>>> 404fe90c
          duration_minutes?: number | null;
          window_id?: string | null;
          window_position?: 'FIRST' | 'LAST' | null;
          skill_id?: string | null;
        };
      };
      projects: {
        Row: {
          id: string;
          created_at: string;
          energy_id: number | null;
          priority_id: number | null;
          goal_id: string | null;
          stage_id: number;
          Title: string;
          user_id: string | null;
          duration_min: number | null;
          effective_duration_min: number | null;
        };
        Insert: {
          id?: string;
          created_at?: string;
          energy_id?: number | null;
          priority_id?: number | null;
          goal_id?: string | null;
          stage_id: number;
          Title?: string;
          user_id?: string | null;
          duration_min?: number | null;
          effective_duration_min?: number | null;
        };
        Update: {
          id?: string;
          created_at?: string;
          energy_id?: number | null;
          priority_id?: number | null;
          goal_id?: string | null;
          stage_id?: number;
          Title?: string;
          user_id?: string | null;
          duration_min?: number | null;
          effective_duration_min?: number | null;
        };
      };
      tasks: {
        Row: {
          id: string;
          created_at: string;
          priority_id: number | null;
          energy_id: number | null;
          stage_id: number;
          project_id: string;
          Title: string;
          user_id: string;
        };
        Insert: {
          id?: string;
          created_at?: string;
          priority_id?: number | null;
          energy_id?: number | null;
          stage_id?: number;
          project_id: string;
          Title?: string;
          user_id: string;
        };
        Update: {
          id?: string;
          created_at?: string;
          priority_id?: number | null;
          energy_id?: number | null;
          stage_id?: number;
          project_id?: string;
          Title?: string;
          user_id?: string;
        };
      };
      skills: {
        Row: {
          id: string;
          created_at: string;
          Title: string | null;
          cat_id: string | null;
          user_id: string | null;
        };
        Insert: {
          id?: string;
          created_at?: string;
          Title?: string | null;
          cat_id?: string | null;
          user_id?: string | null;
        };
        Update: {
          id?: string;
          created_at?: string;
          Title?: string | null;
          cat_id?: string | null;
          user_id?: string | null;
        };
      };
      monuments: {
        Row: {
          id: string;
          created_at: string;
          Title: string | null;
          description: string | null;
          user_id: string | null;
        };
        Insert: {
          id?: string;
          created_at?: string;
          Title?: string | null;
          description?: string | null;
          user_id?: string | null;
        };
        Update: {
          id?: string;
          created_at?: string;
          Title?: string | null;
          description?: string | null;
          user_id?: string | null;
        };
      };
      notes: {
        Row: {
          id: string;
          created_at: string;
          updated_at: string | null;
          user_id: string;
          title: string | null;
          content: string | null;
          monument_id: string | null;
          skill_id: string | null;
        };
        Insert: {
          id?: string;
          created_at?: string;
          updated_at?: string | null;
          user_id: string;
          title?: string | null;
          content?: string | null;
          monument_id?: string | null;
          skill_id?: string | null;
        };
        Update: {
          id?: string;
          created_at?: string;
          updated_at?: string | null;
          user_id?: string;
          title?: string | null;
          content?: string | null;
          monument_id?: string | null;
          skill_id?: string | null;
        };
      };
      friend_connections: {
        Row: {
          id: string;
          created_at: string;
          updated_at: string;
          user_id: string;
          friend_user_id: string | null;
          friend_username: string;
          friend_display_name: string | null;
          friend_avatar_url: string | null;
          friend_profile_url: string | null;
          has_ring: boolean;
          is_online: boolean;
        };
        Insert: {
          id?: string;
          created_at?: string;
          updated_at?: string;
          user_id: string;
          friend_user_id?: string | null;
          friend_username: string;
          friend_display_name?: string | null;
          friend_avatar_url?: string | null;
          friend_profile_url?: string | null;
          has_ring?: boolean;
          is_online?: boolean;
        };
        Update: {
          id?: string;
          created_at?: string;
          updated_at?: string;
          user_id?: string;
          friend_user_id?: string | null;
          friend_username?: string;
          friend_display_name?: string | null;
          friend_avatar_url?: string | null;
          friend_profile_url?: string | null;
          has_ring?: boolean;
          is_online?: boolean;
        };
      };
      friend_messages: {
        Row: {
          id: string;
          created_at: string;
          updated_at: string;
          sender_id: string;
          recipient_id: string;
          body: string;
        };
        Insert: {
          id?: string;
          created_at?: string;
          updated_at?: string;
          sender_id: string;
          recipient_id: string;
          body: string;
        };
        Update: {
          id?: string;
          created_at?: string;
          updated_at?: string;
          sender_id?: string;
          recipient_id?: string;
          body?: string;
        };
      };
      monument_skills: {
        Row: {
          user_id: string;
          monument_id: string | null;
          skill_id: string | null;
        };
        Insert: {
          user_id: string;
          monument_id?: string | null;
          skill_id?: string | null;
        };
        Update: {
          user_id?: string;
          monument_id?: string | null;
          skill_id?: string | null;
        };
      };
      energy: {
        Row: {
          id: number;
          name: string;
          order_index: number;
        };
        Insert: {
          id: number;
          name: string;
          order_index: number;
        };
        Update: {
          id?: number;
          name?: string;
          order_index?: number;
        };
      };
      goal_stage: {
        Row: {
          id: number;
          name: string | null;
          order_index: number | null;
        };
        Insert: {
          id: number;
          name?: string | null;
          order_index?: number | null;
        };
        Update: {
          id?: number;
          name?: string | null;
          order_index?: number | null;
        };
      };
      habit_types: {
        Row: {
          id: number;
          name: string | null;
        };
        Insert: {
          id: number;
          name?: string | null;
        };
        Update: {
          id?: number;
          name?: string | null;
        };
      };
      priority: {
        Row: {
          id: number;
          name: string;
          order_index: number;
        };
        Insert: {
          id: number;
          name: string;
          order_index: number;
        };
        Update: {
          id?: number;
          name?: string;
          order_index?: number;
        };
      };
      project_stage: {
        Row: {
          id: number;
          name: string | null;
          order_index: number | null;
        };
        Insert: {
          id: number;
          name?: string | null;
          order_index?: number | null;
        };
        Update: {
          id?: number;
          name?: string | null;
          order_index?: number | null;
        };
      };
      task_stage: {
        Row: {
          id: number;
          name: string | null;
          order_index: number | null;
        };
        Insert: {
          id: number;
          name?: string | null;
          order_index?: number | null;
        };
        Update: {
          id?: number;
          name?: string | null;
          order_index?: number | null;
        };
      };
      skill_categories: {
        Row: {
          id: number;
          name: string | null;
        };
        Insert: {
          id: number;
          name?: string | null;
        };
        Update: {
          id?: number;
          name?: string | null;
        };
      };
      profiles: {
        Row: {
          id: string;
          created_at: string;
          user_id: string | null;
          username: string;
        };
        Insert: {
          id?: string;
          created_at?: string;
          user_id?: string | null;
          username: string;
        };
        Update: {
          id?: string;
          created_at?: string;
          user_id?: string | null;
          username?: string;
        };
      };
      linked_accounts: {
        Row: {
          id: string;
          user_id: string;
          platform: string;
          url: string;
          created_at: string;
          updated_at: string;
        };
        Insert: {
          id?: string;
          user_id: string;
          platform: string;
          url: string;
          created_at?: string;
          updated_at?: string;
        };
        Update: {
          id?: string;
          user_id?: string;
          platform?: string;
          url?: string;
          created_at?: string;
          updated_at?: string;
        };
      };
      social_links: {
        Row: {
          id: string;
          user_id: string;
          platform: string;
          url: string;
          icon: string | null;
          color: string | null;
          position: number;
          is_active: boolean;
          created_at: string;
          updated_at: string;
        };
        Insert: {
          id?: string;
          user_id: string;
          platform: string;
          url: string;
          icon?: string | null;
          color?: string | null;
          position?: number;
          is_active?: boolean;
          created_at?: string;
          updated_at?: string;
        };
        Update: {
          id?: string;
          user_id?: string;
          platform?: string;
          url?: string;
          icon?: string | null;
          color?: string | null;
          position?: number;
          is_active?: boolean;
          created_at?: string;
          updated_at?: string;
        };
      };
      content_cards: {
        Row: {
          id: string;
          user_id: string;
          title: string;
          description: string | null;
          url: string;
          thumbnail_url: string | null;
          category: string | null;
          position: number;
          is_active: boolean;
          created_at: string;
          updated_at: string;
        };
        Insert: {
          id?: string;
          user_id: string;
          title: string;
          description?: string | null;
          url: string;
          thumbnail_url?: string | null;
          category?: string | null;
          position?: number;
          is_active?: boolean;
          created_at?: string;
          updated_at?: string;
        };
        Update: {
          id?: string;
          user_id?: string;
          title?: string;
          description?: string | null;
          url?: string;
          thumbnail_url?: string | null;
          category?: string | null;
          position?: number;
          is_active?: boolean;
          created_at?: string;
          updated_at?: string;
        };
      };
      profile_themes: {
        Row: {
          id: string;
          name: string;
          primary_color: string;
          secondary_color: string;
          accent_color: string;
          background_gradient: string | null;
          font_family: string;
          is_premium: boolean;
          created_at: string;
        };
        Insert: {
          id?: string;
          name: string;
          primary_color: string;
          secondary_color: string;
          accent_color: string;
          background_gradient?: string | null;
          font_family: string;
          is_premium?: boolean;
          created_at?: string;
        };
        Update: {
          id?: string;
          name?: string;
          primary_color?: string;
          secondary_color?: string;
          accent_color?: string;
          background_gradient?: string | null;
          font_family?: string;
          is_premium?: boolean;
          created_at?: string;
        };
      };
      text_overrides: {
        Row: {
          id: string;
          original_text: string;
          override_text: string;
          created_at: string;
          updated_at: string;
          created_by: string | null;
        };
        Insert: {
          id?: string;
          original_text: string;
          override_text: string;
          created_at?: string;
          updated_at?: string;
          created_by?: string | null;
        };
        Update: {
          id?: string;
          original_text?: string;
          override_text?: string;
          created_at?: string;
          updated_at?: string;
          created_by?: string | null;
        };
      };
      windows: {
        Row: {
          id: string;
          created_at: string;
          user_id: string;
          label: string;
          days: number[];
          start_local: string;
          end_local: string;
          energy: string;
        };
        Insert: {
          id?: string;
          created_at?: string;
          user_id: string;
          label: string;
          days?: number[];
          start_local?: string;
          end_local?: string;
          energy?: string;
        };
        Update: {
          id?: string;
          created_at?: string;
          user_id?: string;
          label?: string;
          days?: number[];
          start_local?: string;
          end_local?: string;
          energy?: string;
        };
      };
      schedule_instances: {
        Row: {
          id: string;
          created_at: string;
          updated_at: string;
          user_id: string;
          source_type: Database['public']['Enums']['schedule_instance_source_type'];
          source_id: string;
          window_id: string | null;
          start_utc: string;
          end_utc: string;
          duration_min: number;
          status: Database['public']['Enums']['schedule_instance_status'];
          weight_snapshot: number;
          energy_resolved: string;
          completed_at: string | null;
        };
        Insert: {
          id?: string;
          created_at?: string;
          updated_at?: string;
          user_id: string;
          source_type: Database['public']['Enums']['schedule_instance_source_type'];
          source_id: string;
          window_id?: string | null;
          start_utc: string;
          end_utc: string;
          duration_min: number;
          status?: Database['public']['Enums']['schedule_instance_status'];
          weight_snapshot: number;
          energy_resolved: string;
          completed_at?: string | null;
        };
        Update: {
          id?: string;
          created_at?: string;
          updated_at?: string;
          user_id?: string;
          source_type?: Database['public']['Enums']['schedule_instance_source_type'];
          source_id?: string;
          window_id?: string | null;
          start_utc?: string;
          end_utc?: string;
          duration_min?: number;
          status?: Database['public']['Enums']['schedule_instance_status'];
          weight_snapshot?: number;
          energy_resolved?: string;
          completed_at?: string | null;
        };
      };
      xp_events: {
        Row: {
          id: string;
          created_at: string;
          user_id: string;
          kind: Database["public"]["Enums"]["xp_kind"];
          amount: number;
          schedule_instance_id: string | null;
          skill_id: string | null;
          monument_id: string | null;
          award_key: string | null;
          source: string | null;
        };
        Insert: {
          id?: string;
          created_at?: string;
          user_id: string;
          kind: Database["public"]["Enums"]["xp_kind"];
          amount: number;
          schedule_instance_id?: string | null;
          skill_id?: string | null;
          monument_id?: string | null;
          award_key?: string | null;
          source?: string | null;
        };
        Update: {
          id?: string;
          created_at?: string;
          user_id?: string;
          kind?: Database["public"]["Enums"]["xp_kind"];
          amount?: number;
          schedule_instance_id?: string | null;
          skill_id?: string | null;
          monument_id?: string | null;
          award_key?: string | null;
          source?: string | null;
        };
      };
      skill_progress: {
        Row: {
          user_id: string;
          skill_id: string;
          level: number;
          prestige: number;
          xp_into_level: number;
          total_xp: number;
          updated_at: string;
        };
        Insert: {
          user_id: string;
          skill_id: string;
          level?: number;
          prestige?: number;
          xp_into_level?: number;
          total_xp?: number;
          updated_at?: string;
        };
        Update: {
          user_id?: string;
          skill_id?: string;
          level?: number;
          prestige?: number;
          xp_into_level?: number;
          total_xp?: number;
          updated_at?: string;
        };
      };
      dark_xp_events: {
        Row: {
          id: string;
          created_at: string;
          user_id: string;
          skill_id: string;
          new_skill_level: number;
          amount: number;
        };
        Insert: {
          id?: string;
          created_at?: string;
          user_id: string;
          skill_id: string;
          new_skill_level: number;
          amount?: number;
        };
        Update: {
          id?: string;
          created_at?: string;
          user_id?: string;
          skill_id?: string;
          new_skill_level?: number;
          amount?: number;
        };
      };
      user_progress: {
        Row: {
          user_id: string;
          total_dark_xp: number;
          current_level: number;
          updated_at: string;
        };
        Insert: {
          user_id: string;
          total_dark_xp?: number;
          current_level?: number;
          updated_at?: string;
        };
        Update: {
          user_id?: string;
          total_dark_xp?: number;
          current_level?: number;
          updated_at?: string;
        };
      };
    };
    Views: Record<string, unknown>;
    Functions: {
      get_profile_user_id: {
        Args: {
          p_username: string;
        };
        Returns: string | null;
      };
    };
    Enums: {
      schedule_instance_source_type: 'PROJECT' | 'TASK';
      schedule_instance_status: 'scheduled' | 'completed' | 'missed' | 'canceled';
      xp_kind: 'task' | 'habit' | 'project' | 'goal' | 'manual';
    };
    CompositeTypes: Record<string, unknown>;
  };
}<|MERGE_RESOLUTION|>--- conflicted
+++ resolved
@@ -54,11 +54,7 @@
           description: string | null;
           habit_type: string;
           recurrence: string | null;
-<<<<<<< HEAD
           recurrence_days: string[] | null;
-=======
-          recurrence_days: number[] | null;
->>>>>>> 404fe90c
           duration_minutes: number | null;
           window_id: string | null;
           window_position: 'FIRST' | 'LAST' | null;
@@ -73,11 +69,7 @@
           description?: string | null;
           habit_type?: string;
           recurrence?: string | null;
-<<<<<<< HEAD
           recurrence_days?: string[] | null;
-=======
-          recurrence_days?: number[] | null;
->>>>>>> 404fe90c
           duration_minutes?: number | null;
           window_id?: string | null;
           window_position?: 'FIRST' | 'LAST' | null;
@@ -92,11 +84,7 @@
           description?: string | null;
           habit_type?: string;
           recurrence?: string | null;
-<<<<<<< HEAD
           recurrence_days?: string[] | null;
-=======
-          recurrence_days?: number[] | null;
->>>>>>> 404fe90c
           duration_minutes?: number | null;
           window_id?: string | null;
           window_position?: 'FIRST' | 'LAST' | null;
